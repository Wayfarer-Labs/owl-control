use std::{
    path::{Path, PathBuf},
    sync::{Arc, Mutex},
    time::{SystemTime, UNIX_EPOCH},
};

use color_eyre::eyre::{self, Context as _, ContextCompat};
use futures::TryStreamExt as _;
use serde::{Deserialize, Serialize};
use tokio::{io::AsyncReadExt, sync::mpsc};

use crate::{
    api::{ApiClient, CompleteMultipartUploadChunk, InitMultipartUploadArgs},
    app_state::{self, AppState, AsyncRequest, UiUpdate, UiUpdateUnreliable},
    record::LocalRecording,
    validation::{ValidationResult, validate_folder},
};

#[derive(Debug, Deserialize, Clone, Default, PartialEq)]
pub struct FileProgress {
    pub current_file: String,
    pub files_remaining: u64,
}

#[derive(Debug, Deserialize, Clone, Default, PartialEq)]
pub struct ProgressData {
    pub bytes_uploaded: u64,
    pub total_bytes: u64,
    pub speed_mbps: f64,
    pub eta_seconds: f64,
    pub percent: f64,
    pub file_progress: FileProgress,
}

#[derive(Debug, Deserialize, Clone, Default)]
pub struct FinalStats {
    pub total_files_uploaded: u64,
    pub total_duration_uploaded: f64,
    pub total_bytes_uploaded: u64,
}

#[derive(Debug, Serialize, Deserialize, Clone)]
pub struct UploadProgressState {
    pub upload_id: String,
    pub game_control_id: String,
    pub tar_path: PathBuf,
    pub chunk_etags: Vec<CompleteMultipartUploadChunk>,
    pub total_chunks: u64,
    pub chunk_size_bytes: u64,
    /// Unix timestamp when the upload session expires
    pub expires_at: u64,
}

impl UploadProgressState {
    /// Check if the upload session has expired
    pub fn is_expired(&self) -> bool {
        let now = SystemTime::now()
            .duration_since(UNIX_EPOCH)
            .unwrap()
            .as_secs();
        now >= self.expires_at
    }

    /// Get the number of seconds until expiration
    pub fn seconds_until_expiration(&self) -> i64 {
        let now = SystemTime::now()
            .duration_since(UNIX_EPOCH)
            .unwrap()
            .as_secs();
        self.expires_at as i64 - now as i64
    }

    /// Load progress state from a file
    pub fn load_from_file(path: &Path) -> eyre::Result<Self> {
        let content = std::fs::read_to_string(path)?;
        let state: Self = serde_json::from_str(&content)?;
        Ok(state)
    }

    /// Save progress state to a file
    pub fn save_to_file(&self, path: &Path) -> eyre::Result<()> {
        let content = serde_json::to_string_pretty(self)?;
        std::fs::write(path, content)?;
        Ok(())
    }

    /// Get the next chunk number to upload (after the last completed chunk)
    pub fn next_chunk_number(&self) -> u64 {
        self.chunk_etags
            .iter()
            .map(|c| c.chunk_number)
            .max()
            .map(|n| n + 1)
            .unwrap_or(1)
    }
}

pub async fn start(
    app_state: Arc<AppState>,
    api_client: Arc<ApiClient>,
    recording_location: PathBuf,
) {
    let tx = app_state.ui_update_tx.clone();
    let unreliable_tx = app_state.ui_update_unreliable_tx.clone();
    let cancel_flag = app_state.upload_cancel_flag.clone();

    // Reset cancel flag at start of upload
    cancel_flag.store(false, std::sync::atomic::Ordering::SeqCst);

    let (api_token, unreliable_connection, delete_uploaded) = {
        let config = app_state.config.read().unwrap();
        (
            config.credentials.api_key.clone(),
            config.preferences.unreliable_connection,
            config.preferences.delete_uploaded_files,
        )
    };

    app_state
        .ui_update_unreliable_tx
        .send(UiUpdateUnreliable::UpdateUploadProgress(Some(
            ProgressData::default(),
        )))
        .ok();

    if let Err(e) = run(
        &recording_location,
        api_client,
        api_token,
        unreliable_connection,
        delete_uploaded,
        unreliable_tx.clone(),
        app_state.async_request_tx.clone(),
        cancel_flag,
    )
    .await
    {
        tx.send(UiUpdate::UploadFailed(e.to_string())).ok();
    }

    app_state
        .async_request_tx
        .send(AsyncRequest::LoadUploadStats)
        .await
        .ok();
    app_state
        .async_request_tx
        .send(AsyncRequest::LoadLocalRecordings)
        .await
        .ok();

    unreliable_tx
        .send(UiUpdateUnreliable::UpdateUploadProgress(None))
        .ok();
}

/// Separate function to allow for fallibility
#[allow(clippy::too_many_arguments)]
async fn run(
    recording_location: &Path,
    api_client: Arc<ApiClient>,
    api_token: String,
    unreliable_connection: bool,
    delete_uploaded: bool,
    unreliable_tx: app_state::UiUpdateUnreliableSender,
    async_req_tx: mpsc::Sender<AsyncRequest>,
    cancel_flag: Arc<std::sync::atomic::AtomicBool>,
) -> eyre::Result<FinalStats> {
    let mut stats = FinalStats::default();

    // Scan all local recordings and filter to only unuploaded ones
    let recordings_to_upload: Vec<_> = LocalRecording::scan_directory(recording_location)
        .into_iter()
        .filter_map(|rec| match rec {
            LocalRecording::Unuploaded { info, .. } => Some(info),
            _ => None,
        })
        .collect();

    let total_files_to_upload = recordings_to_upload.len() as u64;

    let mut last_upload_time = std::time::Instant::now();
    let reload_every_n_files = 5;
    let reload_if_at_least_has_passed = std::time::Duration::from_secs(2 * 60);
    for info in recordings_to_upload {
        // Check if upload has been cancelled
        if cancel_flag.load(std::sync::atomic::Ordering::SeqCst) {
            eyre::bail!("Upload cancelled by user");
        }

        let path = &info.folder_path;

        let file_progress = FileProgress {
            current_file: info.folder_name.clone(),
            files_remaining: total_files_to_upload.saturating_sub(stats.total_files_uploaded),
        };

        let recording_stats = match upload_folder(
            path,
            api_client.clone(),
            &api_token,
            unreliable_connection,
            unreliable_tx.clone(),
            cancel_flag.clone(),
            file_progress,
        )
        .await
        {
            Ok(recording_stats) => recording_stats,
            Err(e) => {
                tracing::error!("Error uploading folder {}: {:?}", path.display(), e);
                continue;
            }
        };

        stats.total_duration_uploaded += recording_stats.duration;
        stats.total_files_uploaded += 1;
        stats.total_bytes_uploaded += recording_stats.bytes;

        // delete the uploaded recording directory if the preference is enabled
        if delete_uploaded {
            if let Err(e) = std::fs::remove_dir_all(path) {
                tracing::error!(
                    "Failed to delete uploaded directory {}: {:?}",
                    path.display(),
                    e
                );
            } else {
                tracing::info!("Deleted uploaded directory: {}", path.display());
            }
        }

        let should_reload = if stats.total_files_uploaded % reload_every_n_files == 0 {
            tracing::info!(
                "{} files uploaded, reloading upload stats and local recordings",
                stats.total_files_uploaded
            );
            true
        } else if last_upload_time.elapsed() > reload_if_at_least_has_passed {
            tracing::info!(
                "{} seconds since last upload, reloading upload stats and local recordings",
                last_upload_time.elapsed().as_secs()
            );
            true
        } else {
            false
        };

        if should_reload {
            async_req_tx.send(AsyncRequest::LoadUploadStats).await.ok();
            async_req_tx
                .send(AsyncRequest::LoadLocalRecordings)
                .await
                .ok();
        }
        last_upload_time = std::time::Instant::now();
    }

    Ok(stats)
}

struct RecordingStats {
    duration: f64,
    bytes: u64,
}

async fn create_tar_file(validation: &ValidationResult) -> eyre::Result<PathBuf> {
    tokio::task::spawn_blocking({
        let validation = validation.clone();
        move || {
            let tar_path = PathBuf::from(format!(
                "{}.tar",
                &uuid::Uuid::new_v4().simple().to_string()[0..16]
            ));
            let mut tar = tar::Builder::new(std::fs::File::create(&tar_path)?);
            for path in [
                &validation.mp4_path,
                &validation.csv_path,
                &validation.meta_path,
            ] {
                tar.append_file(
                    path.file_name().context("failed to get file name")?,
                    &mut std::fs::File::open(path)?,
                )?;
            }

            eyre::Ok(tar_path)
        }
    })
    .await
    .map_err(eyre::Error::from)
    .flatten()
    .context("error creating tar file")
}

async fn upload_folder(
    path: &Path,
    api_client: Arc<ApiClient>,
    api_token: &str,
    unreliable_connection: bool,
    unreliable_tx: app_state::UiUpdateUnreliableSender,
    cancel_flag: Arc<std::sync::atomic::AtomicBool>,
    file_progress: FileProgress,
) -> eyre::Result<RecordingStats> {
    // Check for existing upload progress
    let progress_file_path = path.join(constants::filename::recording::UPLOAD_PROGRESS);
    let resume_state = if progress_file_path.is_file() {
        match UploadProgressState::load_from_file(&progress_file_path) {
            Ok(state) => {
                if state.is_expired() {
                    tracing::warn!(
                        "Upload progress for {} has expired, starting fresh",
                        path.display()
                    );
                    // Clean up expired progress and tar file
                    std::fs::remove_file(&progress_file_path).ok();
                    std::fs::remove_file(&state.tar_path).ok();
                    None
                } else {
                    let seconds_left = state.seconds_until_expiration();
                    tracing::info!(
                        "Resuming upload for {} from chunk {}/{} (expires in {}s)",
                        path.display(),
                        state.next_chunk_number(),
                        state.total_chunks,
                        seconds_left
                    );
                    if seconds_left < 300 {
                        tracing::warn!("Upload session expires in less than 5 minutes!");
                    }
                    Some(state)
                }
            }
            Err(e) => {
                tracing::error!("Failed to load upload progress: {:?}", e);
                std::fs::remove_file(&progress_file_path).ok();
                None
            }
        }
    } else {
        None
    };

    tracing::info!("Validating folder {}", path.display());
    let validation = tokio::task::spawn_blocking({
        let path = path.to_owned();
        move || validate_folder(&path)
    })
    .await??;

    // Use existing tar if resuming, otherwise create new one
    let tar_path = if let Some(ref state) = resume_state {
        if state.tar_path.is_file() {
            tracing::info!("Using existing tar file: {}", state.tar_path.display());
            state.tar_path.clone()
        } else {
            tracing::warn!("Tar file missing for resume, creating new one");
            create_tar_file(&validation).await?
        }
    } else {
        tracing::info!("Creating tar file for {}", path.display());
        create_tar_file(&validation).await?
    };

    let game_control_id = upload_tar(
        path,
        &tar_path,
        api_client,
        api_token,
        unreliable_connection,
        validation
            .mp4_path
            .file_name()
            .context("failed to get mp4 filename")?
            .to_string_lossy()
            .as_ref(),
        validation
            .csv_path
            .file_name()
            .context("failed to get csv filename")?
            .to_string_lossy()
            .as_ref(),
        validation.metadata.duration,
        unreliable_tx,
        cancel_flag,
        file_progress,
        resume_state,
    )
    .await
    .context("error uploading tar file")?;

    // Clean up progress file and tar after successful upload
    std::fs::remove_file(&progress_file_path).ok();
    std::fs::remove_file(&tar_path).ok();

    std::fs::write(
        path.join(constants::filename::recording::UPLOADED),
        game_control_id,
    )
    .ok();

    Ok(RecordingStats {
        duration: validation.metadata.duration as f64,
        bytes: std::fs::metadata(&tar_path)
            .map(|m| m.len())
            .unwrap_or_default(),
    })
}

#[allow(clippy::too_many_arguments)]
async fn upload_tar(
    recording_path: &Path,
    tar_path: &Path,
    api_client: Arc<ApiClient>,
    api_token: &str,
    unreliable_connection: bool,
    video_filename: &str,
    control_filename: &str,
    video_duration_seconds: f64,
    unreliable_tx: app_state::UiUpdateUnreliableSender,
    cancel_flag: Arc<std::sync::atomic::AtomicBool>,
    file_progress: FileProgress,
    resume_state: Option<UploadProgressState>,
) -> eyre::Result<String> {
    let file_size = std::fs::metadata(tar_path)
        .map(|m| m.len())
        .context("failed to get file size")?;

    unreliable_tx
        .send(UiUpdateUnreliable::UpdateUploadProgress(Some(
            ProgressData::default(),
        )))
        .ok();

    // Use existing upload session if resuming, otherwise initialize new one
    let (upload_session, mut chunk_etags, start_chunk) =
        if let Some(state) = resume_state.as_ref().filter(|s| s.tar_path == tar_path) {
            // Resume from saved state
            tracing::info!("Resuming upload from saved state");
            let session = crate::api::InitMultipartUploadResponse {
                upload_id: state.upload_id.clone(),
                game_control_id: state.game_control_id.clone(),
                total_chunks: state.total_chunks,
                chunk_size_bytes: state.chunk_size_bytes,
                expires_at: state.expires_at,
            };
            let start_chunk = state.next_chunk_number();
            (session, state.chunk_etags.clone(), start_chunk)
        } else {
            // Initialize new upload session (either no resume state or tar path mismatch)
            if resume_state.is_some() {
                tracing::warn!("Resume state tar path mismatch, starting fresh upload");
            }
            let session = api_client
                .init_multipart_upload(
                    api_token,
                    tar_path,
                    file_size,
                    InitMultipartUploadArgs {
                        tags: None,
                        video_filename: Some(video_filename),
                        control_filename: Some(control_filename),
                        video_duration_seconds: Some(video_duration_seconds),
                        video_width: Some(constants::RECORDING_WIDTH),
                        video_height: Some(constants::RECORDING_HEIGHT),
                        video_fps: Some(constants::FPS as f32),
                        video_codec: None,
                        chunk_size_bytes: if unreliable_connection {
                            Some(5 * 1024 * 1024)
                        } else {
                            None
                        },
                    },
                )
                .await
                .context("failed to initialize multipart upload")?;
            (session, vec![], 1)
        };

    tracing::info!(
        "Starting upload of {} bytes in {} chunks of {} bytes each; upload_id={}, game_control_id={}",
        file_size,
        upload_session.total_chunks,
        upload_session.chunk_size_bytes,
        upload_session.upload_id,
        upload_session.game_control_id
    );

    // Set up auto-pause for upload (saves progress on drop)
    struct PauseUploadOnDrop {
        api_client: Arc<ApiClient>,
        api_token: String,
        progress_state: Option<UploadProgressState>,
        progress_file_path: PathBuf,
        should_abort: bool,
    }
    impl PauseUploadOnDrop {
        pub fn disarm(&mut self) {
            self.progress_state = None;
        }

        #[allow(dead_code)]
        pub fn abort(&mut self) {
            self.should_abort = true;
        }
    }
    impl Drop for PauseUploadOnDrop {
        fn drop(&mut self) {
            if let Some(state) = self.progress_state.take() {
                if self.should_abort {
                    tracing::info!("Aborting upload of {} (explicit abort)", state.upload_id);
                    let api_client = self.api_client.clone();
                    let api_token = self.api_token.clone();
                    let upload_id = state.upload_id.clone();
                    let progress_file_path = self.progress_file_path.clone();
                    let tar_path = state.tar_path.clone();

                    tokio::spawn(async move {
                        api_client
                            .abort_multipart_upload(&api_token, &upload_id)
                            .await
                            .ok();

                        // Clean up progress file and tar file
                        std::fs::remove_file(&progress_file_path).ok();
                        std::fs::remove_file(&tar_path).ok();
                    });
                } else {
                    tracing::info!("Pausing upload of {} (saving progress)", state.upload_id);
                    if let Err(e) = state.save_to_file(&self.progress_file_path) {
                        tracing::error!("Failed to save upload progress: {:?}", e);
                    }
                }
            }
        }
    }

    let progress_file_path = recording_path.join(constants::filename::recording::UPLOAD_PROGRESS);
    let mut pause_upload_on_drop = PauseUploadOnDrop {
        api_client: api_client.clone(),
        api_token: api_token.to_string(),
        progress_state: Some(UploadProgressState {
            upload_id: upload_session.upload_id.clone(),
            game_control_id: upload_session.game_control_id.clone(),
            tar_path: tar_path.to_path_buf(),
            chunk_etags: chunk_etags.clone(),
            total_chunks: upload_session.total_chunks,
            chunk_size_bytes: upload_session.chunk_size_bytes,
            expires_at: upload_session.expires_at,
        }),
        progress_file_path: progress_file_path.clone(),
        should_abort: false,
    };

    {
        let mut file = tokio::fs::File::open(tar_path)
            .await
            .context("failed to open tar file")?;

        // If resuming, seek to the correct position in the file
        if start_chunk > 1 {
            let bytes_to_skip = (start_chunk - 1) * upload_session.chunk_size_bytes;
            use tokio::io::AsyncSeekExt;
            file.seek(std::io::SeekFrom::Start(bytes_to_skip))
                .await
                .context("failed to seek to resume position")?;
            tracing::info!(
                "Seeking to byte {} to resume from chunk {}",
                bytes_to_skip,
                start_chunk
            );
        }

        // TODO: make this less sloppy.
        // Instead of allocating a chunk-sized buffer, and then allocating that buffer
        // again for each chunk's stream, figure out a way to stream each chunk from the file
        // directly into the hasher, and then stream each chunk directly into the uploader
        let mut buffer = vec![0u8; upload_session.chunk_size_bytes as usize];
        let client = reqwest::Client::new();

<<<<<<< HEAD
        // Initialize progress sender with bytes already uploaded
        let bytes_already_uploaded = (start_chunk - 1) * upload_session.chunk_size_bytes;
        let progress_sender = Arc::new(Mutex::new({
            let mut sender = ProgressSender::new(tx.clone(), file_size, file_progress);
            sender.set_bytes_uploaded(bytes_already_uploaded);
            sender
        }));

        for chunk_number in start_chunk..=upload_session.total_chunks {
=======
        let progress_sender = Arc::new(Mutex::new(ProgressSender::new(
            unreliable_tx.clone(),
            file_size,
            file_progress,
        )));
        for chunk_number in 1..=upload_session.total_chunks {
>>>>>>> d649a8e4
            // Check if upload has been cancelled
            if cancel_flag.load(std::sync::atomic::Ordering::SeqCst) {
                eyre::bail!("Upload cancelled by user");
            }

            // Check if upload session is about to expire
            let now = SystemTime::now()
                .duration_since(UNIX_EPOCH)
                .unwrap()
                .as_secs();
            if now >= upload_session.expires_at {
                eyre::bail!("Upload session has expired");
            }
            let seconds_left = upload_session.expires_at as i64 - now as i64;
            if seconds_left < 60 && chunk_number % 10 == 0 {
                tracing::warn!("Upload session expires in {} seconds!", seconds_left);
            }

            tracing::info!(
                "Uploading chunk {}/{} for upload_id {}",
                chunk_number,
                upload_session.total_chunks,
                upload_session.upload_id
            );

            // Read chunk data from file (only once per chunk, not per retry)
            let mut buffer_start = 0;
            loop {
                let bytes_read = file
                    .read(&mut buffer[buffer_start..])
                    .await
                    .context("failed to read chunk")?;
                if bytes_read == 0 {
                    break;
                }
                buffer_start += bytes_read;
            }
            let chunk_size = buffer_start;
            let chunk_data = buffer[..chunk_size].to_vec();
            let chunk_hash = sha256::digest(&chunk_data);

            const MAX_RETRIES: u32 = 5;

            for attempt in 1..=MAX_RETRIES {
                // Store bytes_uploaded before attempting the chunk
                let bytes_before_chunk = progress_sender.lock().unwrap().bytes_uploaded;

                let chunk = Chunk {
                    data: &chunk_data,
                    hash: &chunk_hash,
                    number: chunk_number,
                };

                match upload_single_chunk(
                    chunk,
                    &api_client,
                    api_token,
                    &upload_session.upload_id,
                    progress_sender.clone(),
                    &client,
                )
                .await
                {
                    Ok(etag) => {
                        progress_sender.lock().unwrap().send();

                        chunk_etags.push(CompleteMultipartUploadChunk { chunk_number, etag });

                        // Update progress state with new chunk
                        if let Some(ref mut state) = pause_upload_on_drop.progress_state {
                            state.chunk_etags = chunk_etags.clone();
                            // Save progress to file
                            if let Err(e) = state.save_to_file(&progress_file_path) {
                                tracing::error!("Failed to save upload progress: {:?}", e);
                            }
                        }

                        tracing::info!(
                            "Uploaded chunk {}/{} for upload_id {}",
                            chunk_number,
                            upload_session.total_chunks,
                            upload_session.upload_id
                        );
                        break; // Success, move to next chunk
                    }
                    Err(e) => {
                        // Reset bytes_uploaded to what it was before the chunk attempt
                        {
                            let mut progress_sender = progress_sender.lock().unwrap();
                            progress_sender.set_bytes_uploaded(bytes_before_chunk);
                        }

                        tracing::warn!(
                            "Failed to upload chunk {chunk_number}/{} (attempt {attempt}/{MAX_RETRIES}): {e:?}",
                            upload_session.total_chunks,
                        );

                        if attempt == MAX_RETRIES {
                            eyre::bail!(
                                "Failed to upload chunk {chunk_number}/{} after {MAX_RETRIES} attempts: {e}",
                                upload_session.total_chunks
                            );
                        }

                        // Optional: add a small delay before retrying
                        tokio::time::sleep(std::time::Duration::from_millis(500 * attempt as u64))
                            .await;
                    }
                }
            }
        }
    }
    let completion_result = api_client
        .complete_multipart_upload(api_token, &upload_session.upload_id, &chunk_etags)
        .await
        .context("failed to complete multipart upload")?;

    pause_upload_on_drop.disarm();

    // Clean up progress file on successful completion
    std::fs::remove_file(&progress_file_path).ok();

    if !completion_result.success {
        eyre::bail!(
            "Failed to complete multipart upload: {}",
            completion_result.message
        );
    }

    tracing::info!(
        "Upload completed successfully! Game Control ID: {}, Object Key: {}, Verified: {}",
        completion_result.game_control_id,
        completion_result.object_key,
        completion_result.verified.unwrap_or_default()
    );

    Ok(completion_result.game_control_id)
}

struct Chunk<'a> {
    data: &'a [u8],
    hash: &'a str,
    number: u64,
}

async fn upload_single_chunk(
    chunk: Chunk<'_>,
    api_client: &Arc<ApiClient>,
    api_token: &str,
    upload_id: &str,
    progress_sender: Arc<Mutex<ProgressSender>>,
    client: &reqwest::Client,
) -> eyre::Result<String> {
    let multipart_chunk_response = api_client
        .upload_multipart_chunk(api_token, upload_id, chunk.number, chunk.hash)
        .await
        .context("failed to upload chunk")?;

    // Create a stream that wraps chunk_data and tracks upload progress
    let progress_stream =
        tokio_util::io::ReaderStream::new(std::io::Cursor::new(chunk.data.to_vec())).inspect_ok({
            let progress_sender = progress_sender.clone();
            move |bytes| {
                progress_sender
                    .lock()
                    .unwrap()
                    .increment_bytes_uploaded(bytes.len() as u64);
            }
        });

    let res = client
        .put(&multipart_chunk_response.upload_url)
        .header("Content-Type", "application/octet-stream")
        .header("Content-Length", chunk.data.len())
        .body(reqwest::Body::wrap_stream(progress_stream))
        .send()
        .await
        .context("failed to stream chunk to upload url")?;

    if !res.status().is_success() {
        eyre::bail!("Chunk upload failed with status: {}", res.status())
    }

    // Extract etag header from response
    let etag = res
        .headers()
        .get("etag")
        .and_then(|hv| hv.to_str().ok())
        .map(|s| s.trim_matches('"').to_owned())
        .ok_or_else(|| eyre::eyre!("No ETag header found after chunk upload"))?;

    Ok(etag)
}

struct ProgressSender {
    tx: app_state::UiUpdateUnreliableSender,
    bytes_uploaded: u64,
    last_update_time: std::time::Instant,
    file_size: u64,
    start_time: std::time::Instant,
    file_progress: FileProgress,
}
impl ProgressSender {
    pub fn new(
        tx: app_state::UiUpdateUnreliableSender,
        file_size: u64,
        file_progress: FileProgress,
    ) -> Self {
        Self {
            tx,
            bytes_uploaded: 0,
            last_update_time: std::time::Instant::now(),
            file_size,
            start_time: std::time::Instant::now(),
            file_progress,
        }
    }

    pub fn increment_bytes_uploaded(&mut self, bytes: u64) {
        self.set_bytes_uploaded(self.bytes_uploaded + bytes);
    }

    pub fn set_bytes_uploaded(&mut self, bytes: u64) {
        self.bytes_uploaded = bytes;
        self.send();
    }

    fn send(&mut self) {
        if self.last_update_time.elapsed().as_millis() > 100 {
            self.send_impl();
            self.last_update_time = std::time::Instant::now();
        }
    }

    fn send_impl(&self) {
        let bps = self.bytes_uploaded as f64 / self.start_time.elapsed().as_secs_f64();
        let data = ProgressData {
            bytes_uploaded: self.bytes_uploaded,
            total_bytes: self.file_size,
            speed_mbps: bps / (1024.0 * 1024.0),
            eta_seconds: if bps > 0.0 {
                (self.file_size - self.bytes_uploaded) as f64 / bps
            } else {
                0.0
            },
            percent: if self.file_size > 0 {
                ((self.bytes_uploaded as f64 / self.file_size as f64) * 100.0).min(100.0)
            } else {
                0.0
            },
            file_progress: self.file_progress.clone(),
        };
        self.tx
            .send(UiUpdateUnreliable::UpdateUploadProgress(Some(data)))
            .ok();
    }
}<|MERGE_RESOLUTION|>--- conflicted
+++ resolved
@@ -578,24 +578,15 @@
         let mut buffer = vec![0u8; upload_session.chunk_size_bytes as usize];
         let client = reqwest::Client::new();
 
-<<<<<<< HEAD
         // Initialize progress sender with bytes already uploaded
         let bytes_already_uploaded = (start_chunk - 1) * upload_session.chunk_size_bytes;
         let progress_sender = Arc::new(Mutex::new({
-            let mut sender = ProgressSender::new(tx.clone(), file_size, file_progress);
+            let mut sender = ProgressSender::new(unreliable_tx.clone(), file_size, file_progress);
             sender.set_bytes_uploaded(bytes_already_uploaded);
             sender
         }));
 
         for chunk_number in start_chunk..=upload_session.total_chunks {
-=======
-        let progress_sender = Arc::new(Mutex::new(ProgressSender::new(
-            unreliable_tx.clone(),
-            file_size,
-            file_progress,
-        )));
-        for chunk_number in 1..=upload_session.total_chunks {
->>>>>>> d649a8e4
             // Check if upload has been cancelled
             if cancel_flag.load(std::sync::atomic::Ordering::SeqCst) {
                 eyre::bail!("Upload cancelled by user");
