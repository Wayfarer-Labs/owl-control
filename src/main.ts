import {
  app,
  BrowserWindow,
  ipcMain,
  dialog,
  Tray,
  Menu,
  nativeImage,
  shell,
} from "electron";
import * as path from "path";
import * as fs from "fs";
import { spawn, SpawnOptionsWithoutStdio } from "child_process";
import { join } from "path";
import * as os from "os";

// Set up file logging
const logFilePath = path.join(os.tmpdir(), "owl-control-debug.log");
function logToFile(message: string) {
  const timestamp = new Date().toISOString();
  const logLine = `[${timestamp}] ${message}\n`;
  try {
    fs.appendFileSync(logFilePath, logLine);
  } catch (e) {
    // If we can't write to temp, try current directory
    try {
      fs.appendFileSync("owl-control-debug.log", logLine);
    } catch (e2) {
      // Give up
    }
  }
}

// Override console methods to also log to file
const originalConsoleLog = console.log;
const originalConsoleError = console.error;
console.log = (...args) => {
  const message = args.join(" ");
  logToFile(`LOG: ${message}`);
  originalConsoleLog(...args);
};
console.error = (...args) => {
  const message = args.join(" ");
  logToFile(`ERROR: ${message}`);
  originalConsoleError(...args);
};

// Log app startup
logToFile("=== OWL Control Debug Log Started ===");

// Keep references
let mainWindow: BrowserWindow | null = null;
let settingsWindow: BrowserWindow | null = null;
let tray: Tray | null = null;
let pythonProcess: any = null;
let isRecording = false;

// Secure store for credentials and preferences
const secureStore = {
  credentials: {} as Record<string, string>,
  preferences: {
    startRecordingKey: "f4",
    stopRecordingKey: "f5",
    apiToken: "",
  } as Record<string, any>,
};

// Path to store config
const configPath = join(app.getPath("userData"), "config.json");

// Load config if it exists
function loadConfig() {
  try {
    if (fs.existsSync(configPath)) {
      const config = JSON.parse(fs.readFileSync(configPath, "utf8"));
      if (config.credentials) {
        secureStore.credentials = config.credentials;
      }
      if (config.preferences) {
        secureStore.preferences = { ...config.preferences };
        // Ensure hotkeys have default values if not set
        if (!secureStore.preferences.startRecordingKey) {
          secureStore.preferences.startRecordingKey = "f4";
        }
        if (!secureStore.preferences.stopRecordingKey) {
          secureStore.preferences.stopRecordingKey = "f5";
        }
      }
    }
  } catch (error) {
    console.error("Error loading config:", error);
  }
}

// Save config
function saveConfig() {
  try {
    fs.writeFileSync(
      configPath,
      JSON.stringify({
        credentials: secureStore.credentials,
        preferences: secureStore.preferences,
<<<<<<< HEAD
      })
=======
      }),
>>>>>>> 290fbf1c
    );
  } catch (error) {
    console.error("Error saving config:", error);
  }
}

// Check if authenticated
function isAuthenticated() {
  return (
    secureStore.credentials.apiKey &&
    secureStore.credentials.hasConsented === "true"
  );
}

// Note: Hotkeys are handled by the Python recording bridge

// Create the main window
function createMainWindow() {
  if (mainWindow) {
    mainWindow.close();
  }

  mainWindow = new BrowserWindow({
    width: 440,
    height: 380,
    webPreferences: {
      nodeIntegration: true,
      contextIsolation: false,
      preload: path.join(__dirname, "preload.js"),
    },
    frame: true,
    transparent: false,
    resizable: false,
    fullscreenable: false,
    minimizable: true,
    maximizable: false,
    backgroundColor: "#0c0c0f",
    center: true,
    titleBarStyle: process.platform === "darwin" ? "hiddenInset" : "default",
  });

  // Load index.html
  mainWindow.loadFile(path.join(__dirname, "index.html"));

  // Open DevTools in development
  if (process.env.NODE_ENV === "development") {
    mainWindow.webContents.openDevTools();
  }

  mainWindow.on("closed", () => {
    mainWindow = null;
  });
}

// Create settings window
function createSettingsWindow() {
  if (settingsWindow) {
    settingsWindow.focus();
    return;
  }

  // Create settings window with proper flags
  settingsWindow = new BrowserWindow({
    width: 800,
    height: 630,
    webPreferences: {
      nodeIntegration: true,
      contextIsolation: false,
      preload: path.join(__dirname, "preload.js"),
    },
    parent: mainWindow || undefined,
    modal: false, // Allow independent movement
    show: false, // Hide until ready to show
    backgroundColor: "#0c0c0f", // Dark background color
    resizable: false, // Prevent resizing
    fullscreenable: false, // Prevent fullscreen
    minimizable: true, // Allow minimize
    maximizable: false, // Prevent maximize
    frame: true, // Keep the frame for window controls
    titleBarStyle: process.platform === "darwin" ? "hiddenInset" : "default", // macOS style
    title: "OWL Control Settings", // Window title
  });

  // Directly load settings page with query parameters - single load
  settingsWindow.loadURL(
    "file://" +
<<<<<<< HEAD
      path.join(__dirname, "index.html?page=settings&direct=true#settings")
=======
      path.join(__dirname, "index.html?page=settings&direct=true#settings"),
>>>>>>> 290fbf1c
  );

  // Use the global switch-to-widget handler from setupIpcHandlers

  // Set up DOM ready handler to apply CSS immediately
  settingsWindow.webContents.on("dom-ready", () => {
    // Apply simple CSS to prevent white flash during load
    settingsWindow.webContents.insertCSS(`
      html, body { background-color: #0c0c0f !important; }
      #root { background-color: #0c0c0f !important; }
    `);
  });

  // Set credentials directly in localStorage after content is fully loaded
  settingsWindow.webContents.once("did-finish-load", () => {
    // Restore the original full CSS with detailed styling
    const css = `
      /* Force dark mode throughout the app */
      html, body, #root, [class*="bg-background"], .bg-background {
        background-color: #0c0c0f !important;
        color: #f8f9fa !important;
      }

      /* Fix black box issues - make text containers transparent */
      h1, h2, h3, h4, h5, h6, p, span, label, a,
      div.text-sm, div.text-muted-foreground, div.flex.items-center {
        background-color: transparent !important;
      }

      /* Tailwind card styles */
      .bg-card, [class*="bg-card"], div[class*="card"] {
        background-color: #13151a !important;
        border-color: #2a2d35 !important;
        color: #f8f9fa !important;
      }

      /* Handle all card variations */
      [class*="rounded-lg"], [class*="border"], [class*="shadow"], [class*="p-"], [class*="bg-popover"] {
        background-color: #13151a !important;
        border-color: #2a2d35 !important;
      }

      /* Button styling - cyan accent color */
      button, [role="button"], [type="button"] {
        background-color: hsl(186, 90%, 61%) !important;
        color: #0c0c0f !important;
        border: none !important;
      }

      /* Primary button styling */
      button[class*="primary"], [role="button"][class*="primary"], .btn-primary, .button-primary {
        background-color: hsl(186, 90%, 61%) !important;
        color: #0c0c0f !important;
        border: none !important;
      }

      /* Button variants */
      [class*="btn-secondary"], [class*="btn-outline"], [class*="ghost"] {
        background-color: transparent !important;
        border-color: #2a2d35 !important;
        color: #f8f9fa !important;
      }

      /* Form inputs */
      input, select, textarea, [type="text"], [type="password"], [type="email"], [class*="input"] {
        background-color: #1f2028 !important;
        border-color: #2a2d35 !important;
        color: #f8f9fa !important;
      }

      /* Text colors */
      p, h1, h2, h3, h4, h5, h6, span, label {
        color: #f8f9fa !important;
      }

      /* Tailwind specific text classes */
      [class*="text-"], [class*="text-muted"] {
        color: #f8f9fa !important;
      }

      /* Secondary text */
      [class*="text-muted"], [class*="text-secondary"] {
        color: #a0aec0 !important;
      }

      /* Fix any potential black boxes around titles and text content */
      [class*="card-header"], [class*="card-title"], [class*="card-description"],
      .text-sm, .text-muted-foreground, .col-span-2, .flex.items-center,
      p.text-sm, div.text-sm, .space-y-2, .space-y-4 {
        background-color: transparent !important;
      }

      /* Fix black boxes around specific elements */
      .col-span-2 *, div.flex.items-center *, .rounded-lg.border.p-4 * {
        background-color: transparent !important;
      }

      /* Fix any specific components */
      .fixed.inset-0.bg-background\\/80.backdrop-blur-sm.z-50 {
        background-color: rgba(12, 12, 15, 0.8) !important;
      }

      /* Ensure all UI components are dark */
      .bg-background, .bg-card, [class*="muted"], [class*="popover"] {
        background-color: #13151a !important;
      }
    `;

    // Inject CSS first
    settingsWindow.webContents.insertCSS(css);

    // First set credentials to ensure auth works
    settingsWindow.webContents
      .executeJavaScript(
        `
      // Set credentials directly in localStorage
      localStorage.setItem('apiKey', '${secureStore.credentials.apiKey || ""}');
      localStorage.setItem('hasConsented', 'true');
      document.documentElement.classList.add('dark');

      // Force dark theme using body class as well
      document.body.classList.add('dark-theme');

      // Set a global variable to tell React to show settings
      window.DIRECT_SETTINGS = true;
      window.SKIP_AUTH = true;

      // We're ready to show the window now
      true; // Return value for promise
<<<<<<< HEAD
    `
=======
    `,
>>>>>>> 290fbf1c
      )
      .then(() => {
        // After the page has applied dark theme, we can safely show the window
        if (settingsWindow) {
          settingsWindow.show();
        }
      });
  });

  settingsWindow.on("closed", () => {
    settingsWindow = null;
  });
}

// Create tray icon
function createTray() {
  try {
    console.log('Creating tray icon - cyan with dark "OWL" text');

    // Use a simple 16x16 image created directly with Electron's nativeImage
    const size = { width: 16, height: 16 };
    const icon = nativeImage.createEmpty();

    // Define colors
    const cyan = { r: 66, g: 226, b: 245, a: 255 }; // #42E2F5 - Cyan background
    const dark = { r: 12, g: 12, b: 15, a: 255 }; // #0C0C0F - Dark text

    // Create buffer for the icon
    const trayIconBuffer = Buffer.alloc(size.width * size.height * 4);

    // First, fill the entire buffer with cyan (background)
    for (let i = 0; i < trayIconBuffer.length; i += 4) {
      trayIconBuffer[i] = cyan.r; // R
      trayIconBuffer[i + 1] = cyan.g; // G
      trayIconBuffer[i + 2] = cyan.b; // B
      trayIconBuffer[i + 3] = cyan.a; // A
    }

    // Define letters with points (1 = dark pixel, 0 = background)
    const textMap = [
      [0, 0, 0, 0, 0, 0, 0, 0, 0, 0, 0, 0, 0, 0, 0, 0], // Row 0
      [0, 0, 0, 0, 0, 0, 0, 0, 0, 0, 0, 0, 0, 0, 0, 0], // Row 1
      [0, 0, 0, 0, 0, 0, 0, 0, 0, 0, 0, 0, 0, 0, 0, 0], // Row 2
      [0, 0, 0, 0, 0, 0, 0, 0, 0, 0, 0, 0, 0, 0, 0, 0], // Row 3
      [0, 0, 0, 0, 0, 0, 0, 0, 0, 0, 0, 0, 0, 0, 0, 0], // Row 4
      [0, 0, 0, 1, 1, 1, 0, 1, 1, 1, 0, 1, 0, 0, 0, 0], // Row 5: O W L
      [0, 0, 0, 1, 0, 1, 0, 1, 0, 1, 0, 1, 0, 0, 0, 0], // Row 6: O W L
      [0, 0, 0, 1, 0, 1, 0, 1, 0, 1, 0, 1, 0, 0, 0, 0], // Row 7: O W L
      [0, 0, 0, 1, 0, 1, 0, 1, 1, 1, 0, 1, 0, 0, 0, 0], // Row 8: O W L
      [0, 0, 0, 1, 0, 1, 0, 1, 0, 1, 0, 1, 0, 0, 0, 0], // Row 9: O W L
      [0, 0, 0, 1, 1, 1, 0, 1, 0, 1, 0, 1, 1, 1, 0, 0], // Row 10: O W L
      [0, 0, 0, 0, 0, 0, 0, 0, 0, 0, 0, 0, 0, 0, 0, 0], // Row 11
      [0, 0, 0, 0, 0, 0, 0, 0, 0, 0, 0, 0, 0, 0, 0, 0], // Row 12
      [0, 0, 0, 0, 0, 0, 0, 0, 0, 0, 0, 0, 0, 0, 0, 0], // Row 13
      [0, 0, 0, 0, 0, 0, 0, 0, 0, 0, 0, 0, 0, 0, 0, 0], // Row 14
      [0, 0, 0, 0, 0, 0, 0, 0, 0, 0, 0, 0, 0, 0, 0, 0], // Row 15
    ];

    // Override the cyan background with text pixels
    for (let y = 0; y < size.height; y++) {
      for (let x = 0; x < size.width; x++) {
        if (textMap[y][x] === 1) {
          // Calculate position in buffer (4 bytes per pixel)
          const pos = (y * size.width + x) * 4;
          // Set the dark pixel for text
          trayIconBuffer[pos] = dark.r; // R
          trayIconBuffer[pos + 1] = dark.g; // G
          trayIconBuffer[pos + 2] = dark.b; // B
          trayIconBuffer[pos + 3] = dark.a; // A
        }
      }
    }

    // Create the icon from the buffer data
    icon.addRepresentation({
      width: size.width,
      height: size.height,
      buffer: trayIconBuffer,
      scaleFactor: 1.0,
    });

    console.log("Created cyan tray icon with OWL text");

    // Create tray with our icon
    tray = new Tray(icon);

    // On macOS, we can use a title to ensure visibility
    if (process.platform === "darwin") {
      tray.setTitle("VG");
    }

    updateTrayMenu();

    // Double-click on tray icon opens settings
    tray.on("double-click", () => {
      if (isAuthenticated()) {
        createSettingsWindow();
      } else {
        createMainWindow();
      }
    });
  } catch (error) {
    console.error("Error creating tray:", error);
  }
}

// Update the tray menu
function updateTrayMenu() {
  if (!tray) return;

  const menuTemplate = [];

  // Add status item
  menuTemplate.push({
    label: isRecording ? "Recording..." : "Not Recording",
    enabled: false,
  });

  menuTemplate.push({ type: "separator" });

  // Remove recording controls from menu as Python bridge handles this independently
  if (isAuthenticated()) {
    menuTemplate.push({ type: "separator" });

    menuTemplate.push({
      label: "Settings",
      click: () => createSettingsWindow(),
    });
  } else {
    menuTemplate.push({
      label: "Setup",
      click: () => createMainWindow(),
    });
  }

  menuTemplate.push({ type: "separator" });

  menuTemplate.push({
    label: "Help",
    click: () => {
      shell.openExternal("https://wayfarerlabs.ai/contribute");
    },
  });

  menuTemplate.push({
    label: "Quit",
    click: () => {
      app.quit();
    },
  });

  // Update tray icon color/label based on recording state
  if (process.platform === "darwin") {
    tray.setTitle(isRecording ? "Recording" : "");
  }

  const contextMenu = Menu.buildFromTemplate(menuTemplate);
  tray.setContextMenu(contextMenu);
  tray.setToolTip(isRecording ? "OWL Control - Recording" : "OWL Control");
}

// Ensure Python dependencies are installed
async function ensurePythonDependencies() {
  return new Promise<boolean>((resolve) => {
    console.log("Installing Python dependencies...");
    logToFile("STARTUP: Installing Python dependencies");

    const installProcess = spawnUv(["sync"], {
      cwd: rootDir(),
    });

    installProcess.stdout.on("data", (data: Buffer) => {
      const output = data.toString();
      console.log(`Dependency install stdout: ${output}`);
      logToFile(`DEP_INSTALL: ${output.trim()}`);
    });

    installProcess.stderr.on("data", (data: Buffer) => {
      const output = data.toString();
      console.error(`Dependency install stderr: ${output}`);
      logToFile(`DEP_INSTALL_ERR: ${output.trim()}`);
    });

    installProcess.on("close", (code: number) => {
      if (code === 0) {
        console.log("Python dependencies installed successfully");
        logToFile(
<<<<<<< HEAD
          "STARTUP: Python dependencies installation completed successfully"
=======
          "STARTUP: Python dependencies installation completed successfully",
>>>>>>> 290fbf1c
        );
        resolve(true);
      } else {
        console.error(`Dependency installation failed with code ${code}`);
        logToFile(
<<<<<<< HEAD
          `STARTUP: Python dependencies installation failed with code ${code}`
=======
          `STARTUP: Python dependencies installation failed with code ${code}`,
>>>>>>> 290fbf1c
        );
        resolve(false);
      }
    });

    installProcess.on("error", (error: Error) => {
      console.error("Error installing Python dependencies:", error);
      logToFile(
<<<<<<< HEAD
        `STARTUP: Error installing Python dependencies: ${error.message}`
=======
        `STARTUP: Error installing Python dependencies: ${error.message}`,
>>>>>>> 290fbf1c
      );
      resolve(false);
    });
  });
}

// Start Python bridges after authentication

// Start Python recording bridge
function startRecordingBridge(startKey: string, stopKey: string) {
  const startProcess = (startKey: string, stopKey: string) => {
    let obsRestartRequired = false;

    try {
      // Stop existing process if running
      if (pythonProcess) {
        pythonProcess.kill();
        pythonProcess = null;
      }

<<<<<<< HEAD
      console.log(`Starting recording bridge`);
      console.log(`Executing: ${recorderCommand()}`);
      console.log(`Working directory: ${rootDir()}`);

      pythonProcess = spawn(
        recorderCommand(),
        [
          "--recording-location",
          "./data_dump/games/",
          "--start-key",
          startKey,
          "--stop-key",
          stopKey,
        ],
        {
          cwd: rootDir(),
        }
      );

      // Handle output
      pythonProcess.stdout.on("data", (data: Buffer) => {
        console.log(`Recording bridge stdout: ${data.toString()}`);
      });

      pythonProcess.stderr.on("data", (data: Buffer) => {
        const stderrText = data.toString();
        console.error(`Recording bridge stderr: ${stderrText}`);

        // Check if OBS restart is required
        if (stderrText.includes("OBS restart required during initialization")) {
          console.log(
            "OBS restart required detected, will restart process after exit"
          );
          obsRestartRequired = true;
        }
      });

      pythonProcess.on("error", (error: Error) => {
        console.error(`Recording bridge process error: ${error.message}`);
        console.error(
          `This usually means the executable was not found: ${recorderCommand()}`
        );
      });

      pythonProcess.on("close", (code: number) => {
        console.log(`Recording bridge process exited with code ${code}`);
        if (code !== 0) {
          console.error(`Recording bridge failed with exit code ${code}`);
        }

        // Check if we need to restart due to OBS restart requirement
        if (obsRestartRequired) {
          console.log(
            "Restarting recording bridge due to OBS restart requirement"
          );
          setTimeout(() => {
            startProcess(startKey, stopKey);
          }, 1000); // Wait 1 second before restarting
        } else {
          pythonProcess = null;
        }
      });

      return true;
    } catch (error) {
      console.error("Error starting recording bridge:", error);
      return false;
    }
  };

  return startProcess(startKey, stopKey);
=======
    pythonProcess = spawn(
      recorderCommand(),
      [
        "--recording-location",
        "./data_dump/games/",
        "--start-key",
        startKey,
        "--stop-key",
        stopKey,
      ],
      {
        cwd: rootDir(),
      },
    );

    // Handle output
    pythonProcess.stdout.on("data", (data: Buffer) => {
      console.log(`Recording bridge stdout: ${data.toString()}`);
    });

    pythonProcess.stderr.on("data", (data: Buffer) => {
      console.error(`Recording bridge stderr: ${data.toString()}`);
    });

    pythonProcess.on("error", (error: Error) => {
      console.error(`Recording bridge process error: ${error.message}`);
      console.error(
        `This usually means the executable was not found: ${recorderCommand()}`,
      );
    });

    pythonProcess.on("close", (code: number) => {
      console.log(`Recording bridge process exited with code ${code}`);
      if (code !== 0) {
        console.error(`Recording bridge failed with exit code ${code}`);
      }
      pythonProcess = null;
    });

    return true;
  } catch (error) {
    console.error("Error starting recording bridge:", error);
    return false;
  }
>>>>>>> 290fbf1c
}

function recorderCommand() {
  if (process.env.NODE_ENV === "development") {
    return String.raw`target\x86_64-pc-windows-msvc\debug\owl-recorder`;
  } else {
    return "owl-recorder";
  }
}

// Start Python upload bridge
function startUploadBridge(apiToken: string) {
  try {
    console.log(`Starting upload bridge module from vg_control package`);

    const uploadProcess = spawnUv(
      ["run", "-m", "vg_control.upload_bridge", "--api-token", apiToken],
      {
        cwd: rootDir(),
<<<<<<< HEAD
      }
=======
      },
>>>>>>> 290fbf1c
    );

    // Handle output
    uploadProcess.stdout.on("data", (data: Buffer) => {
      console.log(`Upload bridge stdout: ${data.toString()}`);
    });

    uploadProcess.stderr.on("data", (data: Buffer) => {
      console.error(`Upload bridge stderr: ${data.toString()}`);
    });

    uploadProcess.on("close", (code: number) => {
      console.log(`Upload bridge process exited with code ${code}`);
    });

    return true;
  } catch (error) {
    console.error("Error starting upload bridge:", error);
    return false;
  }
}

function rootDir() {
  if (process.env.NODE_ENV === "development") {
    return ".";
  } else {
    // In packaged app, use the resources directory
    return process.resourcesPath;
  }
}

/**
 * Spawns uv with the same behavior as spawn_uv() in crates/video-audio-recorder/src/lib.rs.
 * These functions should be kept synchronized.
 */
function spawnUv(args: string[], options?: SpawnOptionsWithoutStdio) {
  const isDevelopment = process.env.NODE_ENV === "development";
  // Use system uv in development, bundled uv in production
  const uvPath = isDevelopment
    ? "uv"
    : path.join(process.resourcesPath, "uv.exe");
  let env: Record<string, string> = {
    ...(options?.env || {}),
    // Do not attempt to update the dependencies
    UV_FROZEN: "1",
  };

  if (!isDevelopment) {
    // In production, we override all of uv's paths to ensure that it installs everything locally
    // to OWLC, which should stop it from interfering with the user's global state and/or
    // have a better chance of working in non-standard configurations
    const uvDir = path.join(process.resourcesPath, "uv");
    if (!fs.existsSync(uvDir)) {
      fs.mkdirSync(uvDir, { recursive: true });
    }

    env = {
      ...env,
      // Always copy deps, do not hardlink
      UV_LINK_MODE: "copy",
      // Do not let the user's configuration interfere with our uv
      UV_NO_CONFIG: "1",
      // Mark all dependencies as non-editable
      UV_NO_EDITABLE: "1",
      // Ensure we always use our managed Python
      UV_MANAGED_PYTHON: "1",
      // Update all directories
      UV_CACHE_DIR: path.join(uvDir, "cache"),
      UV_PYTHON_INSTALL_DIR: path.join(uvDir, "python_install"),
      UV_PYTHON_BIN_DIR: path.join(uvDir, "python_bin"),
      UV_TOOL_DIR: path.join(uvDir, "tool"),
      UV_TOOL_BIN_DIR: path.join(uvDir, "tool_bin"),
    };
  }

  return spawn(uvPath, args, {
    ...(options || {}),
    env,
  });
}

// App ready event
app.on("ready", async () => {
  // Load config
  loadConfig();

  // Set up IPC handlers
  setupIpcHandlers();

  // Create the tray
  createTray();

  // Install Python dependencies before starting any Python processes
  const depsInstalled = await ensurePythonDependencies();
  if (!depsInstalled) {
    console.warn(
<<<<<<< HEAD
      "Failed to install Python dependencies, Python features may not work correctly"
    );
    logToFile(
      "STARTUP: Python dependencies installation failed, continuing anyway"
=======
      "Failed to install Python dependencies, Python features may not work correctly",
    );
    logToFile(
      "STARTUP: Python dependencies installation failed, continuing anyway",
>>>>>>> 290fbf1c
    );
  }

  // Start the Python bridges if authenticated
  if (isAuthenticated()) {
    const startKey = secureStore.preferences.startRecordingKey || "f4";
    const stopKey = secureStore.preferences.stopRecordingKey || "f5";

    // Start the recording bridge
    startRecordingBridge(startKey, stopKey);
  }

  // If not authenticated, show main window for setup
  if (!isAuthenticated()) {
    createMainWindow();
  }
});

// Prevent app from closing when all windows are closed (keep tray icon)
app.on("window-all-closed", () => {
  // Do nothing to keep the app running in the background
});

app.on("activate", () => {
  if (mainWindow === null) {
    if (!isAuthenticated()) {
      createMainWindow();
    }
  }
});

// Quit app completely when exiting
app.on("before-quit", () => {
  // Kill any running Python processes
  if (pythonProcess) {
    pythonProcess.kill();
    pythonProcess = null;
  }

  // Additional cleanup if needed
});

// Set up IPC handlers
function setupIpcHandlers() {
  // Widget mode has been removed

  // Open directory dialog
  ipcMain.handle("open-directory-dialog", async () => {
    if (!mainWindow && !settingsWindow) return "";

    const parentWindow = settingsWindow || mainWindow;
    const result = await dialog.showOpenDialog(parentWindow!, {
      properties: ["openDirectory"],
    });

    if (result.canceled || result.filePaths.length === 0) {
      return "";
    }

    return result.filePaths[0];
  });

  // Open save dialog
  ipcMain.handle("open-save-dialog", async () => {
    if (!mainWindow && !settingsWindow) return "";

    const parentWindow = settingsWindow || mainWindow;
    const result = await dialog.showSaveDialog(parentWindow!, {
      properties: ["createDirectory"],
    });

    if (result.canceled || !result.filePath) {
      return "";
    }

    return result.filePath;
  });

  // Save credentials
  ipcMain.handle("save-credentials", async (_, key: string, value: string) => {
    try {
      secureStore.credentials[key] = value;
      saveConfig();

      // Update tray menu if authentication state changed
      if (key === "apiKey" || key === "hasConsented") {
        updateTrayMenu();
      }

      return { success: true };
    } catch (error) {
      console.error("Error saving credentials:", error);
      return { success: false, error: String(error) };
    }
  });

  // Load credentials
  ipcMain.handle("load-credentials", async () => {
    try {
      return { success: true, data: secureStore.credentials };
    } catch (error) {
      console.error("Error loading credentials:", error);
      return { success: false, data: {}, error: String(error) };
    }
  });

  // Save preferences
  ipcMain.handle("save-preferences", async (_, preferences: any) => {
    try {
      secureStore.preferences = { ...secureStore.preferences, ...preferences };
      saveConfig();

      // Restart the Python bridges with new preferences if authenticated
      if (isAuthenticated()) {
        const startKey = secureStore.preferences.startRecordingKey || "f4";
        const stopKey = secureStore.preferences.stopRecordingKey || "f5";

        // Restart the recording bridge
        startRecordingBridge(startKey, stopKey);
      }

      return { success: true };
    } catch (error) {
      console.error("Error saving preferences:", error);
      return { success: false, error: String(error) };
    }
  });

  // Load preferences
  ipcMain.handle("load-preferences", async () => {
    try {
      return { success: true, data: secureStore.preferences };
    } catch (error) {
      console.error("Error loading preferences:", error);
      return { success: false, data: {}, error: String(error) };
    }
  });

  // Start recording bridge
  ipcMain.handle(
    "start-recording-bridge",
    async (_, startKey: string, stopKey: string) => {
      return startRecordingBridge(startKey, stopKey);
<<<<<<< HEAD
    }
=======
    },
>>>>>>> 290fbf1c
  );

  // Start upload bridge
  ipcMain.handle("start-upload-bridge", async (_, apiToken: string) => {
    return startUploadBridge(apiToken);
  });

  // Close settings window
  ipcMain.handle("close-settings", async () => {
    if (settingsWindow) {
      settingsWindow.close();
    }
    return true;
  });

  // Authentication completed
  ipcMain.handle("authentication-completed", async () => {
    updateTrayMenu();

    // Start the Python bridges after authentication
    const startKey = secureStore.preferences.startRecordingKey || "f4";
    const stopKey = secureStore.preferences.stopRecordingKey || "f5";

    // Start the recording bridge
    startRecordingBridge(startKey, stopKey);

    // Close main window if it exists
    if (mainWindow) {
      mainWindow.close();
    }

    return true;
  });

  // Resize window for consent page
  ipcMain.handle("resize-for-consent", async () => {
    if (mainWindow) {
      mainWindow.setSize(760, 700);
      mainWindow.center();
    }
    return true;
  });

  // Resize window for API key page
  ipcMain.handle("resize-for-api-key", async () => {
    if (mainWindow) {
      mainWindow.setSize(440, 380);
      mainWindow.center();
    }
    return true;
  });

  // Start upload with progress tracking
  ipcMain.handle("start-upload-with-progress", async (_, options) => {
    try {
      console.log("Starting upload with progress tracking");

      const uploadProcess = spawnUv(
        [
          "run",
          "-m",
          "vg_control.upload_bridge",
          "--api-token",
          options.apiToken,
          "--progress", // Add progress flag for detailed output
        ],
        {
          cwd: rootDir(),
<<<<<<< HEAD
        }
=======
        },
>>>>>>> 290fbf1c
      );

      const processId = uploadProcess.pid;
      let finalStats = {
        totalFiles: 0,
        filesUploaded: 0,
        totalDuration: 0,
        totalBytes: 0,
      };

      // Handle progress output from Python
      uploadProcess.stdout.on("data", (data: Buffer) => {
        const output = data.toString();
        console.log(`Upload stdout: ${output}`);

        // Parse progress information from Python output
        // Expected format: "PROGRESS: {json_data}" or "FINAL_STATS: {json_data}"
        const lines = output.split("\n");
        for (const line of lines) {
          if (line.startsWith("PROGRESS: ")) {
            try {
              const progressData = JSON.parse(line.substring(10));
              // Send progress to renderer
              if (settingsWindow) {
                settingsWindow.webContents.send(
                  "upload-progress",
<<<<<<< HEAD
                  progressData
=======
                  progressData,
>>>>>>> 290fbf1c
                );
              }
              if (mainWindow) {
                mainWindow.webContents.send("upload-progress", progressData);
              }
            } catch (e) {
              console.error("Failed to parse progress data:", e);
            }
          } else if (line.startsWith("FINAL_STATS: ")) {
            try {
              const statsData = JSON.parse(line.substring(13));
              finalStats = {
                totalFiles: statsData.total_files_uploaded || 0,
                filesUploaded: statsData.total_files_uploaded || 0,
                totalDuration: statsData.total_duration_uploaded || 0,
                totalBytes: statsData.total_bytes_uploaded || 0,
              };
              console.log("Captured final stats:", finalStats);
            } catch (e) {
              console.error("Failed to parse final stats:", e);
            }
          }
        }
      });

      uploadProcess.stderr.on("data", (data: Buffer) => {
        console.error(`Upload stderr: ${data.toString()}`);
      });

      uploadProcess.on("close", (code: number) => {
        console.log(`Upload process exited with code ${code}`);

        // Send completion message with captured stats
        const completionData = {
          success: code === 0,
          code: code,
          totalFiles: finalStats.totalFiles,
          filesUploaded: finalStats.filesUploaded,
          totalDuration: finalStats.totalDuration,
          totalBytes: finalStats.totalBytes,
        };

        if (settingsWindow) {
          settingsWindow.webContents.send("upload-complete", completionData);
        }
        if (mainWindow) {
          mainWindow.webContents.send("upload-complete", completionData);
        }
      });

      return { success: true, processId: processId };
    } catch (error) {
      console.error("Error starting upload with progress:", error);
      return { success: false, error: String(error) };
    }
  });

  // Stop upload process
  ipcMain.handle("stop-upload-process", async (_, processId) => {
    try {
      if (processId) {
        process.kill(processId, "SIGTERM");
        return { success: true };
      }
      return { success: false, error: "No process ID provided" };
    } catch (error) {
      console.error("Error stopping upload process:", error);
      return { success: false, error: String(error) };
    }
  });
}<|MERGE_RESOLUTION|>--- conflicted
+++ resolved
@@ -100,11 +100,7 @@
       JSON.stringify({
         credentials: secureStore.credentials,
         preferences: secureStore.preferences,
-<<<<<<< HEAD
-      })
-=======
       }),
->>>>>>> 290fbf1c
     );
   } catch (error) {
     console.error("Error saving config:", error);
@@ -191,11 +187,7 @@
   // Directly load settings page with query parameters - single load
   settingsWindow.loadURL(
     "file://" +
-<<<<<<< HEAD
-      path.join(__dirname, "index.html?page=settings&direct=true#settings")
-=======
       path.join(__dirname, "index.html?page=settings&direct=true#settings"),
->>>>>>> 290fbf1c
   );
 
   // Use the global switch-to-widget handler from setupIpcHandlers
@@ -325,11 +317,7 @@
 
       // We're ready to show the window now
       true; // Return value for promise
-<<<<<<< HEAD
-    `
-=======
     `,
->>>>>>> 290fbf1c
       )
       .then(() => {
         // After the page has applied dark theme, we can safely show the window
@@ -517,21 +505,13 @@
       if (code === 0) {
         console.log("Python dependencies installed successfully");
         logToFile(
-<<<<<<< HEAD
-          "STARTUP: Python dependencies installation completed successfully"
-=======
           "STARTUP: Python dependencies installation completed successfully",
->>>>>>> 290fbf1c
         );
         resolve(true);
       } else {
         console.error(`Dependency installation failed with code ${code}`);
         logToFile(
-<<<<<<< HEAD
-          `STARTUP: Python dependencies installation failed with code ${code}`
-=======
           `STARTUP: Python dependencies installation failed with code ${code}`,
->>>>>>> 290fbf1c
         );
         resolve(false);
       }
@@ -540,11 +520,7 @@
     installProcess.on("error", (error: Error) => {
       console.error("Error installing Python dependencies:", error);
       logToFile(
-<<<<<<< HEAD
-        `STARTUP: Error installing Python dependencies: ${error.message}`
-=======
         `STARTUP: Error installing Python dependencies: ${error.message}`,
->>>>>>> 290fbf1c
       );
       resolve(false);
     });
@@ -565,7 +541,6 @@
         pythonProcess = null;
       }
 
-<<<<<<< HEAD
       console.log(`Starting recording bridge`);
       console.log(`Executing: ${recorderCommand()}`);
       console.log(`Working directory: ${rootDir()}`);
@@ -582,7 +557,7 @@
         ],
         {
           cwd: rootDir(),
-        }
+        },
       );
 
       // Handle output
@@ -597,7 +572,7 @@
         // Check if OBS restart is required
         if (stderrText.includes("OBS restart required during initialization")) {
           console.log(
-            "OBS restart required detected, will restart process after exit"
+            "OBS restart required detected, will restart process after exit",
           );
           obsRestartRequired = true;
         }
@@ -606,7 +581,7 @@
       pythonProcess.on("error", (error: Error) => {
         console.error(`Recording bridge process error: ${error.message}`);
         console.error(
-          `This usually means the executable was not found: ${recorderCommand()}`
+          `This usually means the executable was not found: ${recorderCommand()}`,
         );
       });
 
@@ -619,7 +594,7 @@
         // Check if we need to restart due to OBS restart requirement
         if (obsRestartRequired) {
           console.log(
-            "Restarting recording bridge due to OBS restart requirement"
+            "Restarting recording bridge due to OBS restart requirement",
           );
           setTimeout(() => {
             startProcess(startKey, stopKey);
@@ -637,52 +612,6 @@
   };
 
   return startProcess(startKey, stopKey);
-=======
-    pythonProcess = spawn(
-      recorderCommand(),
-      [
-        "--recording-location",
-        "./data_dump/games/",
-        "--start-key",
-        startKey,
-        "--stop-key",
-        stopKey,
-      ],
-      {
-        cwd: rootDir(),
-      },
-    );
-
-    // Handle output
-    pythonProcess.stdout.on("data", (data: Buffer) => {
-      console.log(`Recording bridge stdout: ${data.toString()}`);
-    });
-
-    pythonProcess.stderr.on("data", (data: Buffer) => {
-      console.error(`Recording bridge stderr: ${data.toString()}`);
-    });
-
-    pythonProcess.on("error", (error: Error) => {
-      console.error(`Recording bridge process error: ${error.message}`);
-      console.error(
-        `This usually means the executable was not found: ${recorderCommand()}`,
-      );
-    });
-
-    pythonProcess.on("close", (code: number) => {
-      console.log(`Recording bridge process exited with code ${code}`);
-      if (code !== 0) {
-        console.error(`Recording bridge failed with exit code ${code}`);
-      }
-      pythonProcess = null;
-    });
-
-    return true;
-  } catch (error) {
-    console.error("Error starting recording bridge:", error);
-    return false;
-  }
->>>>>>> 290fbf1c
 }
 
 function recorderCommand() {
@@ -702,11 +631,7 @@
       ["run", "-m", "vg_control.upload_bridge", "--api-token", apiToken],
       {
         cwd: rootDir(),
-<<<<<<< HEAD
-      }
-=======
       },
->>>>>>> 290fbf1c
     );
 
     // Handle output
@@ -803,17 +728,10 @@
   const depsInstalled = await ensurePythonDependencies();
   if (!depsInstalled) {
     console.warn(
-<<<<<<< HEAD
-      "Failed to install Python dependencies, Python features may not work correctly"
-    );
-    logToFile(
-      "STARTUP: Python dependencies installation failed, continuing anyway"
-=======
       "Failed to install Python dependencies, Python features may not work correctly",
     );
     logToFile(
       "STARTUP: Python dependencies installation failed, continuing anyway",
->>>>>>> 290fbf1c
     );
   }
 
@@ -957,11 +875,7 @@
     "start-recording-bridge",
     async (_, startKey: string, stopKey: string) => {
       return startRecordingBridge(startKey, stopKey);
-<<<<<<< HEAD
-    }
-=======
     },
->>>>>>> 290fbf1c
   );
 
   // Start upload bridge
@@ -1030,11 +944,7 @@
         ],
         {
           cwd: rootDir(),
-<<<<<<< HEAD
-        }
-=======
         },
->>>>>>> 290fbf1c
       );
 
       const processId = uploadProcess.pid;
@@ -1061,11 +971,7 @@
               if (settingsWindow) {
                 settingsWindow.webContents.send(
                   "upload-progress",
-<<<<<<< HEAD
-                  progressData
-=======
                   progressData,
->>>>>>> 290fbf1c
                 );
               }
               if (mainWindow) {
