--- conflicted
+++ resolved
@@ -122,10 +122,6 @@
                     continue;
                 }
 
-<<<<<<< HEAD
-                if let Err(e) = recorder.seen_input(e).await {
-                    tracing::error!(e=?e, "Failed to seen input");
-=======
                 if let Some(key) = e.key_press_keycode() {
                     let listening_for_new_hotkey = *app_state.listening_for_new_hotkey.read().unwrap();
                     if let ListeningForNewHotkey::Listening { target } = listening_for_new_hotkey {
@@ -133,12 +129,8 @@
                     }
                 }
 
-                if window_unfocused_at.is_none(){
-                    // we don't want to be logging any inputs if the user is alt tabbed out or unfocused the game window
-                    if let Err(e) = recorder.seen_input(e).await {
-                        tracing::error!(e=?e, "Failed to seen input");
-                    }
->>>>>>> 4b292751
+                if let Err(e) = recorder.seen_input(e).await {
+                    tracing::error!(e=?e, "Failed to seen input");
                 }
                 if let Some(key) = e.key_press_keycode() && *app_state.listening_for_new_hotkey.read().unwrap() == ListeningForNewHotkey::NotListening {
                     if Some(key) == start_key && recorder.recording().is_none() {
