--- conflicted
+++ resolved
@@ -114,14 +114,11 @@
 
     let mut ctrlc_rx = wait_for_ctrl_c();
 
-<<<<<<< HEAD
     let mut last_active = Instant::now();
     let mut start_on_activity = false;
     let mut actively_recording_window: Option<HWND> = None;
     let mut last_play_time_save = Instant::now();
 
-=======
->>>>>>> fa637b92
     let mut perform_checks = tokio::time::interval(Duration::from_secs(1));
     perform_checks.set_missed_tick_behavior(MissedTickBehavior::Delay);
 
@@ -405,116 +402,9 @@
                     tracing::error!(e=?e, "Failed to flush input events");
                 }
                 // Check foregrounded game
-<<<<<<< HEAD
-                *app_state.last_foregrounded_game.write().unwrap() = get_foregrounded_game(&unsupported_games, &recorder);
-
-                // Update recording state
-                if let Some(recording) = recorder.recording() {
-                    if !does_process_exist(recording.pid()).unwrap_or_default() {
-                        tracing::info!(pid=recording.pid().0, "Game process no longer exists, stopping recording");
-                        if let Err(e) = stop_recording_with_notification(
-                            &mut recorder,
-                            &input_capture,
-                            &sink,
-                            honk,
-                            &app_state,
-                            &mut cue_cache,
-                        )
-                        .await
-                        {
-                            tracing::error!(e=?e, "Failed to stop recording on game process exit");
-                        }
-                    } else if last_active.elapsed() > MAX_IDLE_DURATION {
-                        tracing::info!("No input detected for {} seconds, stopping recording", MAX_IDLE_DURATION.as_secs());
-                        if let Err(e) = stop_recording_with_notification(
-                            &mut recorder,
-                            &input_capture,
-                            &sink,
-                            honk,
-                            &app_state,
-                            &mut cue_cache,
-                        )
-                        .await
-                        {
-                            tracing::error!(e=?e, "Failed to stop recording on idle timeout");
-                        }
-
-                        // Update play-time: The recorder just stopped because of idle.
-                        // We need to tell PlayTime to stop AND remove the 30s buffer.
-                        {
-                            let mut play_time = app_state.play_time_state.write().unwrap();
-                            play_time.pause_session(); // Stop the clock
-                            play_time.cancel_idle_buffer(); // Remove the 30s "afk" time
-                        }
-
-                        *app_state.state.write().unwrap() = RecordingStatus::Paused;
-                        start_on_activity = true;
-                    } else if recording.elapsed() > MAX_FOOTAGE {
-                        tracing::info!("Recording duration exceeded {} s, restarting recording", MAX_FOOTAGE.as_secs());
-                        // We intentionally do not notify of recording state ggchange here because we're restarting the recording
-                        if let Err(e) = recorder.stop(&input_capture).await {
-                            tracing::error!(e=?e, "Failed to stop recording on recording duration exceeded");
-                        }
-                        start_recording_safely(
-                            &mut recorder,
-                            &input_capture,
-                            &unsupported_games,
-                            None,
-                            &mut cue_cache,
-                        )
-                        .await;
-                        last_active = Instant::now();
-                    } else if let Some(window) = actively_recording_window && !is_window_focused(window) {
-                        tracing::info!("Window {window:?} lost focus, stopping recording");
-                        if let Err(e) = stop_recording_with_notification(
-                            &mut recorder,
-                            &input_capture,
-                            &sink,
-                            honk,
-                            &app_state,
-                            &mut cue_cache,
-                        )
-                        .await
-                        {
-                            tracing::error!(e=?e, "Failed to stop recording on window lost focus");
-                        }
-                    } else if let Ok(current_resolution) = get_recording_base_resolution(recording.hwnd()) {
-                        // Check if the window resolution has changed and restart the recording
-                        if current_resolution != recording.game_resolution() {
-                            tracing::info!(
-                                old_resolution=?recording.game_resolution(),
-                                new_resolution=?current_resolution,
-                                "Window resolution changed, restarting recording"
-                            );
-                            // We intentionally do not notify of recording state change here because we're restarting the recording
-                            if let Err(e) = recorder.stop(&input_capture).await {
-                                tracing::error!(e=?e, "Failed to stop recording on resolution change");
-                            }
-                            start_recording_safely(&mut recorder, &input_capture, &unsupported_games, None, &mut cue_cache).await;
-                            last_active = Instant::now();
-                        }
-                    }
-                } else if let Some(window) = actively_recording_window && is_window_focused(window) && !start_on_activity {
-                    // If we're not currently in a recording, but we were actively recording this window, and this window
-                    // is now focused, and we're not waiting on input, let's restart the recording.
-                    tracing::info!("Window {window:?} regained focus, restarting recording");
-                    start_recording_safely(
-                        &mut recorder,
-                        &input_capture,
-                        &unsupported_games,
-                        Some((&sink, honk, &app_state)),
-                        &mut cue_cache,
-                    )
-                    .await;
-                }
-
-                recorder.poll().await;
-
-=======
                 *app_state.last_foregrounded_game.write().unwrap() = get_foregrounded_game(&state.supported_games, &state.recorder);
                 // Tick state machine
                 state.tick().await;
->>>>>>> fa637b92
                 // Periodically force the UI to rerender so that it will process events, even if not visible
                 app_state.ui_update_tx.send(UiUpdate::ForceUpdate).ok();
             },
