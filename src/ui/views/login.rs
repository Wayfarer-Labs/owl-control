use egui::{Align, Button, CentralPanel, Color32, RichText, TextEdit, vec2};

use crate::{app_state::AsyncRequest, ui::views::App};

impl App {
    pub fn login_view(&mut self, ctx: &egui::Context) {
        CentralPanel::default().show(ctx, |ui| {
            // Center the content vertically and horizontally
            ui.vertical_centered(|ui| {
                // Extremely ugly bodge. I assume there's a way to do this correctly, but I can't find it at a glance.
                let content_height = 240.0;
                let available_height = ui.available_height();
                ui.add_space((available_height - content_height) / 2.0);

                ui.set_max_width(ui.available_width() * 0.8);
                ui.vertical_centered(|ui| {
                    // Logo/Icon area (placeholder for now)
                    ui.add_space(20.0);

                    // Main heading with better styling
                    ui.heading(
                        RichText::new("Welcome to OWL Control")
                            .size(28.0)
                            .strong()
                            .color(Color32::from_rgb(220, 220, 220)),
                    );

                    ui.add_space(8.0);

                    // Subtitle
                    ui.label(
                        RichText::new("Please enter your API key to continue")
                            .size(16.0)
                            .color(Color32::from_rgb(180, 180, 180)),
                    );

                    ui.add_space(20.0);

                    // API Key input section
                    ui.vertical_centered(|ui| {
                        // Styled text input
                        let text_edit = TextEdit::singleline(&mut self.login_api_key)
                            .desired_width(ui.available_width())
                            .vertical_align(Align::Center)
                            .hint_text("sk_...");

                        ui.add_sized(vec2(ui.available_width(), 40.0), text_edit);

                        ui.add_space(10.0);

                        // Help text
                        ui.horizontal(|ui| {
                            ui.spacing_mut().item_spacing = vec2(0.0, 0.0);
                            ui.label(
                                RichText::new("Don't have an API key? Please sign up at ")
                                    .size(12.0)
                                    .color(Color32::from_rgb(140, 140, 140)),
                            );
                            ui.hyperlink_to(
<<<<<<< HEAD
                                RichText::new("our website.").size(12.0),
                                "https://wayfarerlabs.ai/handler/sign-in",
=======
                                egui::RichText::new("our website.").size(12.0),
                                "https://wayfarerlabs.ai/handler/sign-up?after_auth_return_to=%2Fhandler%2Fsign-in",
>>>>>>> 68833f4f
                            );
                        });
                        ui.add_space(10.0);

                        if let Some(Err(err)) = &self.authenticated_user_id {
                            ui.label(
                                RichText::new(err)
                                    .size(12.0)
                                    .color(Color32::from_rgb(255, 0, 0)),
                            );
                            ui.add_space(10.0);
                        }

                        // Submit button
                        ui.add_enabled_ui(!self.is_authenticating_login_api_key, |ui| {
                            let submit_button = ui.add_sized(
                                vec2(120.0, 36.0),
                                Button::new(
                                    RichText::new(if self.is_authenticating_login_api_key {
                                        "Validating..."
                                    } else {
                                        "Continue"
                                    })
                                    .size(16.0)
                                    .strong(),
                                ),
                            );

                            if submit_button.clicked() && !self.is_authenticating_login_api_key {
                                self.is_authenticating_login_api_key = true;
                                self.app_state
                                    .async_request_tx
                                    .blocking_send(AsyncRequest::ValidateApiKey {
                                        api_key: self.login_api_key.clone(),
                                    })
                                    .ok();
                            }
                        });
                    });
                });
            });
        });
    }
}<|MERGE_RESOLUTION|>--- conflicted
+++ resolved
@@ -57,13 +57,8 @@
                                     .color(Color32::from_rgb(140, 140, 140)),
                             );
                             ui.hyperlink_to(
-<<<<<<< HEAD
                                 RichText::new("our website.").size(12.0),
-                                "https://wayfarerlabs.ai/handler/sign-in",
-=======
-                                egui::RichText::new("our website.").size(12.0),
                                 "https://wayfarerlabs.ai/handler/sign-up?after_auth_return_to=%2Fhandler%2Fsign-in",
->>>>>>> 68833f4f
                             );
                         });
                         ui.add_space(10.0);
