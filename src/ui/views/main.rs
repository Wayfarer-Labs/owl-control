--- conflicted
+++ resolved
@@ -20,17 +20,13 @@
 pub(crate) struct MainViewState {
     pub(crate) last_obs_check: Option<(std::time::Instant, bool)>,
     /// Recording pending deletion confirmation (stores folder path and name)
-<<<<<<< HEAD
-    pending_delete_recording: Option<(PathBuf, String)>,
+    pub(crate) pending_delete_recording: Option<(PathBuf, String)>,
+    /// Pending recording location move (stores old path and new path)
+    pub(crate) pending_move_location: Option<(PathBuf, PathBuf)>,
     /// Date filter for uploaded files (start date)
     filter_start_date: Option<chrono::NaiveDate>,
     /// Date filter for uploaded files (end date)
     filter_end_date: Option<chrono::NaiveDate>,
-=======
-    pub(crate) pending_delete_recording: Option<(PathBuf, String)>,
-    /// Pending recording location move (stores old path and new path)
-    pub(crate) pending_move_location: Option<(PathBuf, PathBuf)>,
->>>>>>> 905a436d
 }
 
 impl MainApp {
@@ -1466,24 +1462,6 @@
     }
 }
 
-<<<<<<< HEAD
-/// Wrapper for DatePickerButton that handles Option<NaiveDate>
-fn optional_date_picker(ui: &mut egui::Ui, date: &mut Option<chrono::NaiveDate>, id: &str) {
-    // Initialize with today's date if None
-    let mut temp_date = date.unwrap_or_else(|| chrono::Local::now().date_naive());
-
-    let response = ui.add(egui_extras::DatePickerButton::new(&mut temp_date).id_salt(id));
-
-    if response.changed() {
-        *date = Some(temp_date);
-    }
-
-    // Show "X" button to clear the date if it's set
-    if date.is_some() {
-        if ui.small_button("✖").on_hover_text("Clear date").clicked() {
-            *date = None;
-        }
-=======
 fn move_location_confirmation_window(
     ctx: &egui::Context,
     pending_move_location: &mut Option<(PathBuf, PathBuf)>,
@@ -1598,6 +1576,24 @@
 
     if !keep_open {
         *pending_move_location = None;
->>>>>>> 905a436d
+    }
+}
+
+/// Wrapper for DatePickerButton that handles Option<NaiveDate>
+fn optional_date_picker(ui: &mut egui::Ui, date: &mut Option<chrono::NaiveDate>, id: &str) {
+    // Initialize with today's date if None
+    let mut temp_date = date.unwrap_or_else(|| chrono::Local::now().date_naive());
+
+    let response = ui.add(egui_extras::DatePickerButton::new(&mut temp_date).id_salt(id));
+
+    if response.changed() {
+        *date = Some(temp_date);
+    }
+
+    // Show "X" button to clear the date if it's set
+    if date.is_some() {
+        if ui.small_button("✖").on_hover_text("Clear date").clicked() {
+            *date = None;
+        }
     }
 }