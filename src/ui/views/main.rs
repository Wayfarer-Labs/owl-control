--- conflicted
+++ resolved
@@ -880,21 +880,7 @@
                 return;
             }
 
-<<<<<<< HEAD
             let virtual_list = virtual_list.get_or_insert_default();
-=======
-                        // Render visible items plus buffer
-                        for entry in entries.iter().skip(first_item).take(last_item - first_item) {
-                            render_recording_entry(
-                                ui,
-                                entry,
-                                app_state,
-                                FONTSIZE,
-                                pending_delete_recording,
-                            );
-                            ui.add_space(4.0);
-                        }
->>>>>>> 544dc415
 
             // We have to use efficient .show_viewport() variation that renders selected rows otherwise
             // egui crashes out when we have too many entries, starts calling window redraws all the time
@@ -904,7 +890,7 @@
                 .auto_shrink([false, true])
                 .show(ui, |ui| {
                     virtual_list.ui_custom_layout(ui, all_entries.len(), |ui, index| {
-                        render_recording_entry(ui, &all_entries[index], app_state, FONTSIZE);
+                        render_recording_entry(ui, &all_entries[index], app_state, FONTSIZE, pending_delete_recording);
                         1
                     });
                 });
