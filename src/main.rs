--- conflicted
+++ resolved
@@ -131,11 +131,8 @@
         }
     });
 
-<<<<<<< HEAD
+    tracing::debug!("Starting UI");
     let app_state_for_shutdown = app_state.clone();
-=======
-    tracing::debug!("Starting UI");
->>>>>>> fa637b92
     ui::start(
         wgpu_instance,
         app_state,
