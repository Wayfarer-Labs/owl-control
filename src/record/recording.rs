use std::{
    path::PathBuf,
    time::{Instant, SystemTime, UNIX_EPOCH},
};

use color_eyre::{Result, eyre::ContextCompat};
use egui_wgpu::wgpu;
use game_process::{Pid, windows::Win32::Foundation::HWND};

use crate::{
    config::EncoderSettings,
    output_types::Metadata,
    record::{input_recorder::InputRecorder, recorder::VideoRecorder},
    system::{hardware_id, hardware_specs},
};

pub(crate) struct Recording {
    input_recorder: InputRecorder,

    recording_location: PathBuf,
    metadata_path: PathBuf,
    game_exe: String,
    game_resolution: (u32, u32),
    start_time: SystemTime,
    start_instant: Instant,

    pid: Pid,
    hwnd: HWND,
}

impl Recording {
    pub(crate) async fn start(
        video_recorder: &mut dyn VideoRecorder,
<<<<<<< HEAD
        MetadataParameters {
            path: metadata_path,
            game_exe,
        }: MetadataParameters,
        WindowParameters {
            path: video_path,
            pid,
            hwnd,
        }: WindowParameters,
        InputParameters { path: csv_path }: InputParameters,
        video_settings: EncoderSettings,
=======
        recording_location: PathBuf,
        game_exe: String,
        pid: Pid,
        hwnd: HWND,
>>>>>>> d05ee71d
    ) -> Result<Self> {
        let start_time = SystemTime::now();
        let start_instant = Instant::now();

        let game_resolution = get_recording_base_resolution(hwnd)?;
        tracing::info!("Game resolution: {game_resolution:?}");

        let metadata_path = recording_location.join(constants::filename::recording::METADATA);
        let video_path = recording_location.join(constants::filename::recording::VIDEO);
        let csv_path = recording_location.join(constants::filename::recording::INPUTS);

        video_recorder
<<<<<<< HEAD
            .start_recording(&video_path, pid.0, hwnd, &game_exe, video_settings)
=======
            .start_recording(&video_path, pid.0, hwnd, &game_exe, game_resolution)
>>>>>>> d05ee71d
            .await?;
        let input_recorder = InputRecorder::start(&csv_path).await?;

        Ok(Self {
            input_recorder,
            recording_location,
            metadata_path,
            game_exe,
            game_resolution,
            start_time,
            start_instant,

            pid,
            hwnd,
        })
    }

    #[allow(dead_code)]
    pub(crate) fn game_exe(&self) -> &str {
        &self.game_exe
    }

    #[allow(dead_code)]
    pub(crate) fn start_time(&self) -> SystemTime {
        self.start_time
    }

    #[allow(dead_code)]
    pub(crate) fn start_instant(&self) -> Instant {
        self.start_instant
    }

    #[allow(dead_code)]
    pub(crate) fn elapsed(&self) -> std::time::Duration {
        self.start_instant.elapsed()
    }

    #[allow(dead_code)]
    pub(crate) fn pid(&self) -> Pid {
        self.pid
    }

    #[allow(dead_code)]
    pub(crate) fn hwnd(&self) -> HWND {
        self.hwnd
    }

    pub(crate) async fn seen_input(&mut self, e: input_capture::Event) -> Result<()> {
        self.input_recorder.seen_input(e).await
    }

    pub(crate) async fn write_focus(&mut self, focused: bool) -> Result<()> {
        // write alt tab status to the input tracker
        self.input_recorder.write_focus(focused).await
    }

    pub(crate) async fn stop(
        self,
        recorder: &mut dyn VideoRecorder,
        adapter_infos: &[wgpu::AdapterInfo],
    ) -> Result<()> {
        let result = recorder.stop_recording().await;
        self.input_recorder.stop().await?;

        let metadata = Self::final_metadata(
            self.game_exe,
            self.game_resolution,
            self.start_instant,
            self.start_time,
            adapter_infos,
        )
        .await?;
        let metadata = serde_json::to_string_pretty(&metadata)?;
        tokio::fs::write(&self.metadata_path, &metadata).await?;

        if let Err(e) = result {
            tracing::error!("Error while stopping recording, invalidating recording: {e}");
            tokio::fs::write(
                self.recording_location
                    .join(constants::filename::recording::INVALID),
                e.to_string(),
            )
            .await?;
        }

        Ok(())
    }

    async fn final_metadata(
        game_exe: String,
        game_resolution: (u32, u32),
        start_instant: Instant,
        start_time: SystemTime,
        adapter_infos: &[wgpu::AdapterInfo],
    ) -> Result<Metadata> {
        let duration = start_instant.elapsed().as_secs_f32();

        let start_timestamp = start_time.duration_since(UNIX_EPOCH).unwrap().as_secs();
        let end_timestamp = SystemTime::now()
            .duration_since(UNIX_EPOCH)
            .unwrap()
            .as_secs();

        let hardware_id = hardware_id::get()?;

        let hardware_specs = match hardware_specs::get_hardware_specs(
            adapter_infos
                .iter()
                .map(|a| hardware_specs::GpuSpecs::from_name(&a.name))
                .collect(),
        ) {
            Ok(specs) => Some(specs),
            Err(e) => {
                tracing::warn!("Failed to get hardware specs: {}", e);
                None
            }
        };

        Ok(Metadata {
            game_exe,
            game_resolution: Some(game_resolution),
            owl_control_version: Some(env!("CARGO_PKG_VERSION").to_string()),
            owl_control_commit: Some(
                git_version::git_version!(
                    args = ["--abbrev=40", "--always", "--dirty=-modified"],
                    fallback = "unknown"
                )
                .to_string(),
            ),
            session_id: uuid::Uuid::new_v4().to_string(),
            hardware_id,
            hardware_specs,
            start_timestamp,
            end_timestamp,
            duration,
            input_stats: None,
        })
    }
}

pub fn get_recording_base_resolution(hwnd: HWND) -> Result<(u32, u32)> {
    use windows::Win32::{Foundation::RECT, UI::WindowsAndMessaging::GetClientRect};

    /// Returns the size (width, height) of the inner area of a window given its HWND.
    /// Returns None if the window does not exist or the call fails.
    fn get_window_inner_size(hwnd: HWND) -> Option<(u32, u32)> {
        unsafe {
            let mut rect = RECT::default();
            GetClientRect(hwnd, &mut rect).ok()?;
            let width = rect.right - rect.left;
            let height = rect.bottom - rect.top;
            Some((width as u32, height as u32))
        }
    }

    match get_window_inner_size(hwnd) {
        Some(size) => Ok(size),
        None => {
            tracing::info!("Failed to get window inner size, using primary monitor resolution");
            hardware_specs::get_primary_monitor_resolution()
                .context("Failed to get primary monitor resolution")
        }
    }
}<|MERGE_RESOLUTION|>--- conflicted
+++ resolved
@@ -31,24 +31,11 @@
 impl Recording {
     pub(crate) async fn start(
         video_recorder: &mut dyn VideoRecorder,
-<<<<<<< HEAD
-        MetadataParameters {
-            path: metadata_path,
-            game_exe,
-        }: MetadataParameters,
-        WindowParameters {
-            path: video_path,
-            pid,
-            hwnd,
-        }: WindowParameters,
-        InputParameters { path: csv_path }: InputParameters,
-        video_settings: EncoderSettings,
-=======
         recording_location: PathBuf,
         game_exe: String,
         pid: Pid,
         hwnd: HWND,
->>>>>>> d05ee71d
+        video_settings: EncoderSettings,
     ) -> Result<Self> {
         let start_time = SystemTime::now();
         let start_instant = Instant::now();
@@ -61,11 +48,14 @@
         let csv_path = recording_location.join(constants::filename::recording::INPUTS);
 
         video_recorder
-<<<<<<< HEAD
-            .start_recording(&video_path, pid.0, hwnd, &game_exe, video_settings)
-=======
-            .start_recording(&video_path, pid.0, hwnd, &game_exe, game_resolution)
->>>>>>> d05ee71d
+            .start_recording(
+                &video_path,
+                pid.0,
+                hwnd,
+                &game_exe,
+                video_settings,
+                game_resolution,
+            )
             .await?;
         let input_recorder = InputRecorder::start(&csv_path).await?;
 
