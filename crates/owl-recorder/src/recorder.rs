<<<<<<< HEAD
use std::path::PathBuf;

use color_eyre::{Result, eyre::Context as _};
use tauri_winrt_notification::Toast;
#[cfg(feature = "real-video")]
use video_audio_recorder::WindowRecorder;

use crate::{
    find_game::get_foregrounded_game,
    recording::{InputParameters, MetadataParameters, Recording, WindowParameters},
};

pub(crate) struct Recorder {
    recording_dir_generator: Box<dyn Fn() -> PathBuf>,
    recording: Option<Recording>,
}

impl Recorder {
    pub(crate) async fn new(recording_dir_generator: impl Fn() -> PathBuf + 'static) -> Result<Self> {
        // Initialize the OBS bootstrapper as early as possible
        #[cfg(feature = "real-video")]
        WindowRecorder::instance().await?;

        Ok(Self {
            recording_dir_generator: Box::new(recording_dir_generator),
            recording: None,
        })
    }

    pub(crate) fn recording(&self) -> Option<&Recording> {
        self.recording.as_ref()
    }

    pub(crate) async fn start(&mut self) -> Result<()> {
        if self.recording.is_some() {
            return Ok(());
        }

        let recording_location = (self.recording_dir_generator)();

        std::fs::create_dir_all(&recording_location)
            .wrap_err("Failed to create recording directory")?;

        let Some((game_exe, pid, hwnd)) =
            get_foregrounded_game().wrap_err("failed to get foregrounded game")?
        else {
            tracing::warn!("No game window found");
            Self::show_invalid_game_notification();
            return Ok(());
        };

        tracing::info!(
            game_exe,
            ?pid,
            ?hwnd,
            recording_location=%recording_location.display(),
            "Starting recording"
        );

        let recording = Recording::start(
            MetadataParameters {
                path: recording_location.join("metadata.json"),
                game_exe,
            },
            WindowParameters {
                path: recording_location.join("recording.mp4"),
                pid,
                hwnd,
            },
            InputParameters {
                path: recording_location.join("inputs.csv"),
            },
        )
        .await?;

        Self::show_start_notification(recording.game_exe());

        self.recording = Some(recording);

        Ok(())
    }

    pub(crate) async fn seen_input(&mut self, e: raw_input::Event) -> Result<()> {
        let Some(recording) = self.recording.as_mut() else {
            return Ok(());
        };
        recording.seen_input(e).await?;
        Ok(())
    }

    pub(crate) async fn stop(&mut self) -> Result<()> {
        let Some(recording) = self.recording.take() else {
            return Ok(());
        };

        Self::show_stop_notification(recording.game_exe());

        recording.stop().await?;

        Ok(())
    }

    fn show_start_notification(exe_name: &str) {
        if let Err(e) = Toast::new(Toast::POWERSHELL_APP_ID)
            .title("Started recording")
            .text1(&format!("Recording {exe_name}"))
            .sound(None)
            .show()
        {
            tracing::error!("Failed to show start notification: {e}");
        };
    }

    fn show_invalid_game_notification() {
        if let Err(e) = Toast::new(Toast::POWERSHELL_APP_ID)
            .title("Invalid game")
            .text1(&format!("Not recording foreground window."))
            .text2("It's either not a supported game or not fullscreen.")
            .sound(None)
            .show()
        {
            tracing::error!("Failed to show invalid game notification: {e}");
        };
    }

    fn show_stop_notification(exe_name: &str) {
        if let Err(e) = Toast::new(Toast::POWERSHELL_APP_ID)
            .title("Stopped recording")
            .text1(&format!("No longer recording {exe_name}"))
            .sound(None)
            .show()
        {
            tracing::error!("Failed to show stop notification: {e}");
        };
    }
}
=======
use std::path::PathBuf;

use color_eyre::{Result, eyre::Context as _};
use tauri_winrt_notification::Toast;
use windows::{
    Win32::UI::WindowsAndMessaging::{MB_ICONERROR, MessageBoxW},
    core::HSTRING,
};

use crate::{
    find_game::get_foregrounded_game,
    recording::{InputParameters, MetadataParameters, Recording, WindowParameters},
};
use constants::unsupported_games::UNSUPPORTED_GAMES;

pub(crate) struct Recorder<D> {
    recording_dir: D,
    recording: Option<Recording>,
}

impl<D> Recorder<D>
where
    D: FnMut() -> PathBuf,
{
    pub(crate) fn new(recording_dir: D) -> Self {
        Self {
            recording_dir,
            recording: None,
        }
    }

    pub(crate) fn recording(&self) -> Option<&Recording> {
        self.recording.as_ref()
    }

    pub(crate) async fn start(&mut self) -> Result<()> {
        if self.recording.is_some() {
            return Ok(());
        }

        let recording_location = (self.recording_dir)();

        std::fs::create_dir_all(&recording_location)
            .wrap_err("Failed to create recording directory")?;

        let Some((game_exe, pid, hwnd)) =
            get_foregrounded_game().wrap_err("failed to get foregrounded game")?
        else {
            tracing::warn!("No game window found");
            show_notification(
                "Invalid game",
                "Not recording foreground window.",
                "It's either not a supported game or not fullscreen.",
                NotificationType::Error,
            );
            return Ok(());
        };

        let game_exe_without_extension = game_exe
            .split('.')
            .next()
            .unwrap_or(&game_exe)
            .to_lowercase();
        if let Some(unsupported_game) = UNSUPPORTED_GAMES
            .iter()
            .find(|ug| ug.binaries.contains(&game_exe_without_extension.as_str()))
        {
            show_notification(
                "Unsupported game",
                &format!("{} ({}) is not supported!", unsupported_game.name, game_exe),
                &format!("Reason: {}", unsupported_game.reason),
                NotificationType::Error,
            );
            return Ok(());
        }

        tracing::info!(
            game_exe,
            ?pid,
            ?hwnd,
            recording_location=%recording_location.display(),
            "Starting recording"
        );

        let recording = Recording::start(
            MetadataParameters {
                path: recording_location.join("metadata.json"),
                game_exe: game_exe.clone(),
            },
            WindowParameters {
                path: recording_location.join("recording.mp4"),
                pid,
                hwnd,
            },
            InputParameters {
                path: recording_location.join("inputs.csv"),
            },
        )
        .await;

        let recording = match recording {
            Ok(recording) => recording,
            Err(e) => {
                tracing::error!(game_exe=?game_exe, e=?e, "Failed to start recording");
                show_notification(
                    &format!("Failed to start recording for `{game_exe}`"),
                    &e.to_string(),
                    "",
                    NotificationType::Error,
                );
                return Ok(());
            }
        };

        show_notification(
            "Started recording",
            &format!("Recording `{}`", recording.game_exe()),
            "",
            NotificationType::Info,
        );

        self.recording = Some(recording);

        Ok(())
    }

    pub(crate) async fn seen_input(&mut self, e: raw_input::Event) -> Result<()> {
        let Some(recording) = self.recording.as_mut() else {
            return Ok(());
        };
        recording.seen_input(e).await?;
        Ok(())
    }

    pub(crate) async fn stop(&mut self) -> Result<()> {
        let Some(recording) = self.recording.take() else {
            return Ok(());
        };

        show_notification(
            "Stopped recording",
            &format!("No longer recording `{}`", recording.game_exe()),
            "",
            NotificationType::Info,
        );

        recording.stop().await?;

        Ok(())
    }
}

pub enum NotificationType {
    Info,
    Error,
}
fn show_notification(title: &str, text1: &str, text2: &str, notification_type: NotificationType) {
    match notification_type {
        NotificationType::Info => {
            let mut toast = Toast::new(Toast::POWERSHELL_APP_ID);
            if !title.is_empty() {
                toast = toast.title(title);
            }
            if !text1.is_empty() {
                toast = toast.text1(text1);
            }
            if !text2.is_empty() {
                toast = toast.text2(text2);
            }
            if let Err(e) = toast.sound(None).show() {
                tracing::error!(
                    "Failed to show notification (title: {title}, text1: {text1}, text2: {text2}): {e}"
                );
            }
        }
        NotificationType::Error => unsafe {
            MessageBoxW(
                None,
                &HSTRING::from(format!("{text1}\n{text2}")),
                &HSTRING::from(title),
                MB_ICONERROR,
            );
        },
    }
}
>>>>>>> d6d2c4df
<|MERGE_RESOLUTION|>--- conflicted
+++ resolved
@@ -1,141 +1,3 @@
-<<<<<<< HEAD
-use std::path::PathBuf;
-
-use color_eyre::{Result, eyre::Context as _};
-use tauri_winrt_notification::Toast;
-#[cfg(feature = "real-video")]
-use video_audio_recorder::WindowRecorder;
-
-use crate::{
-    find_game::get_foregrounded_game,
-    recording::{InputParameters, MetadataParameters, Recording, WindowParameters},
-};
-
-pub(crate) struct Recorder {
-    recording_dir_generator: Box<dyn Fn() -> PathBuf>,
-    recording: Option<Recording>,
-}
-
-impl Recorder {
-    pub(crate) async fn new(recording_dir_generator: impl Fn() -> PathBuf + 'static) -> Result<Self> {
-        // Initialize the OBS bootstrapper as early as possible
-        #[cfg(feature = "real-video")]
-        WindowRecorder::instance().await?;
-
-        Ok(Self {
-            recording_dir_generator: Box::new(recording_dir_generator),
-            recording: None,
-        })
-    }
-
-    pub(crate) fn recording(&self) -> Option<&Recording> {
-        self.recording.as_ref()
-    }
-
-    pub(crate) async fn start(&mut self) -> Result<()> {
-        if self.recording.is_some() {
-            return Ok(());
-        }
-
-        let recording_location = (self.recording_dir_generator)();
-
-        std::fs::create_dir_all(&recording_location)
-            .wrap_err("Failed to create recording directory")?;
-
-        let Some((game_exe, pid, hwnd)) =
-            get_foregrounded_game().wrap_err("failed to get foregrounded game")?
-        else {
-            tracing::warn!("No game window found");
-            Self::show_invalid_game_notification();
-            return Ok(());
-        };
-
-        tracing::info!(
-            game_exe,
-            ?pid,
-            ?hwnd,
-            recording_location=%recording_location.display(),
-            "Starting recording"
-        );
-
-        let recording = Recording::start(
-            MetadataParameters {
-                path: recording_location.join("metadata.json"),
-                game_exe,
-            },
-            WindowParameters {
-                path: recording_location.join("recording.mp4"),
-                pid,
-                hwnd,
-            },
-            InputParameters {
-                path: recording_location.join("inputs.csv"),
-            },
-        )
-        .await?;
-
-        Self::show_start_notification(recording.game_exe());
-
-        self.recording = Some(recording);
-
-        Ok(())
-    }
-
-    pub(crate) async fn seen_input(&mut self, e: raw_input::Event) -> Result<()> {
-        let Some(recording) = self.recording.as_mut() else {
-            return Ok(());
-        };
-        recording.seen_input(e).await?;
-        Ok(())
-    }
-
-    pub(crate) async fn stop(&mut self) -> Result<()> {
-        let Some(recording) = self.recording.take() else {
-            return Ok(());
-        };
-
-        Self::show_stop_notification(recording.game_exe());
-
-        recording.stop().await?;
-
-        Ok(())
-    }
-
-    fn show_start_notification(exe_name: &str) {
-        if let Err(e) = Toast::new(Toast::POWERSHELL_APP_ID)
-            .title("Started recording")
-            .text1(&format!("Recording {exe_name}"))
-            .sound(None)
-            .show()
-        {
-            tracing::error!("Failed to show start notification: {e}");
-        };
-    }
-
-    fn show_invalid_game_notification() {
-        if let Err(e) = Toast::new(Toast::POWERSHELL_APP_ID)
-            .title("Invalid game")
-            .text1(&format!("Not recording foreground window."))
-            .text2("It's either not a supported game or not fullscreen.")
-            .sound(None)
-            .show()
-        {
-            tracing::error!("Failed to show invalid game notification: {e}");
-        };
-    }
-
-    fn show_stop_notification(exe_name: &str) {
-        if let Err(e) = Toast::new(Toast::POWERSHELL_APP_ID)
-            .title("Stopped recording")
-            .text1(&format!("No longer recording {exe_name}"))
-            .sound(None)
-            .show()
-        {
-            tracing::error!("Failed to show stop notification: {e}");
-        };
-    }
-}
-=======
 use std::path::PathBuf;
 
 use color_eyre::{Result, eyre::Context as _};
@@ -148,6 +10,7 @@
 use crate::{
     find_game::get_foregrounded_game,
     recording::{InputParameters, MetadataParameters, Recording, WindowParameters},
+    window_recorder::bootstrap_obs,
 };
 use constants::unsupported_games::UNSUPPORTED_GAMES;
 
@@ -160,11 +23,14 @@
 where
     D: FnMut() -> PathBuf,
 {
-    pub(crate) fn new(recording_dir: D) -> Self {
-        Self {
+    pub(crate) async fn new(recording_dir: D) -> Result<Self> {
+        // Ensure that the OBS bootstrapper runs
+        bootstrap_obs().await?;
+
+        Ok(Self {
             recording_dir,
             recording: None,
-        }
+        })
     }
 
     pub(crate) fn recording(&self) -> Option<&Recording> {
@@ -320,5 +186,4 @@
             );
         },
     }
-}
->>>>>>> d6d2c4df
+}