use std::{path::Path, sync::MutexGuard};

use color_eyre::{
    Result,
<<<<<<< HEAD
    eyre::{Context, OptionExt as _, eyre},
=======
    eyre::{Context, OptionExt as _},
};
use constants::{FPS, RECORDING_HEIGHT, RECORDING_WIDTH};
use obws::{
    Client,
    requests::{
        config::SetVideoSettings,
        inputs::{InputId, Volume},
        profiles::SetParameter,
        scene_items::{Position, Scale, SceneItemTransform, SetTransform},
        scenes::SceneId,
    },
>>>>>>> df42ab26
};
use std::sync::{Arc, Mutex, OnceLock, RwLock};
use windows::{
    Win32::{
        Foundation::POINT,
        Graphics::Gdi::{
            DEVMODEW, ENUM_CURRENT_SETTINGS, EnumDisplaySettingsW, GetMonitorInfoW, MONITORINFO,
            MONITORINFOEXW, MonitorFromPoint,
        },
    },
    core::PCWSTR,
};

use libobs_sources::{ObsSourceBuilder, windows::WindowCaptureSourceBuilder};
use libobs_window_helper::WindowSearchMode;
use libobs_wrapper::{
    bootstrap::{ObsBootstrapperOptions, status_handler::ObsBootstrapStatusHandler},
    context::{ObsContext, ObsContextReturn},
    data::{output::ObsOutputRef, video::ObsVideoInfoBuilder},
    encoders::ObsVideoEncoderType,
    utils::{AudioEncoderInfo, ObsPath, OutputInfo, VideoEncoderInfo},
};
use std::time::Instant;

pub struct WindowRecorder {
    _recording_path: String,
}

const OWL_SCENE_NAME: &str = "owl_data_collection_scene";
const OWL_CAPTURE_NAME: &str = "owl_game_capture";

const VIDEO_BITRATE: u32 = 2500;

impl WindowRecorder {
    pub async fn start_recording(
        dummy_video_path: &Path,
        _pid: u32,
        _hwnd: usize,
    ) -> Result<WindowRecorder> {
        let recording_path: &str = dummy_video_path
            .to_str()
            .ok_or_eyre("Recording path must be valid UTF-8")?;

        tracing::debug!("Starting recording with path: {}", recording_path);

        // Check if already recording
        let mut state = get_obs_state();
        if state.current_output.is_some() {
            return Err(eyre!("Recording is already in progress"));
        }

        // Set up scene and window capture based on input pid
        let mut scene = state.obs_context.scene(OWL_SCENE_NAME).await?;

        let window = WindowCaptureSourceBuilder::get_windows(WindowSearchMode::ExcludeMinimized)
            .map_err(|e| eyre!(e))?;
        let window = window
            .iter()
            .find(|w| w.pid == _pid)
            .ok_or_else(|| eyre!("No window found with PID: {}", _pid))?;

        let mut _window_capture = state
            .obs_context
            .source_builder::<WindowCaptureSourceBuilder, _>(OWL_CAPTURE_NAME)
            .await?
            .set_window(window)
            .set_capture_audio(true)
            .set_client_area(false) // capture full screen. if this is set to true there's black borders around the window capture.
            .add_to_scene(&mut scene)
            .await?;

        // let monitors = MonitorCaptureSourceBuilder::get_monitors().map_err(|e| eyre!(e))?;
        // let mut _monitor_capture = context
        //     .source_builder::<MonitorCaptureSourceBuilder, _>("Monitor Capture")
        //     .await?
        //     .set_monitor(&monitors[0])
        //     .add_to_scene(&mut scene)
        //     .await?;

        // Register the source
        scene.set_to_channel(0).await?;

        // Set up output
        let mut output_settings = state.obs_context.data().await?;
        output_settings
            .set_string("path", ObsPath::new(recording_path).build())
            .await?;

        let output_info = OutputInfo::new("ffmpeg_muxer", "output", Some(output_settings), None);
        let mut output = state.obs_context.output(output_info).await?;

        // Register the video encoder
        let mut video_settings = state.obs_context.data().await?;
        video_settings
            .bulk_update()
            .set_int("bf", 2)
            .set_bool("psycho_aq", true)
            .set_bool("lookahead", true)
            .set_string("profile", "high")
            .set_string("preset", "hq")
            .set_string("rate_control", "cbr")
            .set_int("bitrate", VIDEO_BITRATE.into())
            .update()
            .await?;

        // Get video handler and attach encoder to output
        let video_handler = state.obs_context.get_video_ptr().await?;
        output
            .video_encoder(
                VideoEncoderInfo::new(
                    ObsVideoEncoderType::OBS_X264,
                    "video_encoder",
                    Some(video_settings),
                    None,
                ),
                video_handler,
            )
            .await?;

        // Register the audio encoder
        let mut audio_settings = state.obs_context.data().await?;
        audio_settings.set_int("bitrate", 160).await?;

        let audio_info =
            AudioEncoderInfo::new("ffmpeg_aac", "audio_encoder", Some(audio_settings), None);

        let audio_handler = state.obs_context.get_audio_ptr().await?;
        output.audio_encoder(audio_info, 0, audio_handler).await?;

        output.start().await?;

        // Store the output and recording path
        state.current_output = Some(output);

        tracing::debug!("OBS recording started successfully");
        Ok(WindowRecorder {
            _recording_path: recording_path.to_string(),
        })
    }

    pub async fn stop_recording(&self) -> Result<()> {
        tracing::debug!("Stopping OBS recording...");
        let mut state = get_obs_state();
        if let Some(mut output) = state.current_output.take() {
            output.stop().await.wrap_err("Failed to stop OBS output")?;
            tracing::debug!("OBS recording stopped");
        } else {
            tracing::warn!("No active recording to stop");
        }

        Ok(())
    }
}

struct ObsState {
    obs_context: ObsContext,
    current_output: Option<ObsOutputRef>,
}
static OBS_STATE: OnceLock<Mutex<ObsState>> = OnceLock::new();
fn get_obs_state() -> MutexGuard<'static, ObsState> {
    OBS_STATE.get().unwrap().lock().unwrap()
}
pub async fn bootstrap_obs(progress_handle: Arc<RwLock<f32>>) -> Result<()> {
    // Logging-based handler using tracing
    #[derive(Debug, Clone)]
    struct LoggingBootstrapHandler {
        start_time: Instant,
        progress_handle: Arc<RwLock<f32>>,
    }
    impl LoggingBootstrapHandler {
        pub fn new(progress_handle: Arc<RwLock<f32>>) -> Self {
            tracing::info!("Starting OBS bootstrap process");
            *progress_handle.write().unwrap() = 0.0;
            Self {
                start_time: Instant::now(),
                progress_handle: progress_handle,
            }
        }
        pub fn done(&self) {
            let elapsed = self.start_time.elapsed();
            *self.progress_handle.write().unwrap() = 1.0;
            tracing::info!("OBS bootstrap completed in {:.2}s", elapsed.as_secs_f32());
        }
    }
    #[async_trait::async_trait]
    impl ObsBootstrapStatusHandler for LoggingBootstrapHandler {
        async fn handle_downloading(&mut self, prog: f32, msg: String) -> anyhow::Result<()> {
            // Log major milestones
            if prog % 0.05 <= 0.01 && prog > 0. {
                *self.progress_handle.write().unwrap() = prog / 2.0;
                tracing::info!("Downloading: {:.1}% - {}", prog * 100.0, msg);
            }
            Ok(())
        }

        async fn handle_extraction(&mut self, prog: f32, msg: String) -> anyhow::Result<()> {
            // Log major milestones
            if prog % 0.05 <= 0.01 && prog > 0. {
                *self.progress_handle.write().unwrap() = prog / 2.0 + 0.5;
                tracing::info!("Extracting: {:.1}% - {}", prog * 100.0, msg);
            }
            Ok(())
        }
    }

    // Create a progress handler
    let handler = LoggingBootstrapHandler::new(progress_handle);

    // Initialize OBS with bootstrapper
    let (base_width, base_height) =
        get_primary_monitor_resolution().ok_or_eyre("Failed to get primary monitor resolution")?;
    let context = ObsContext::builder()
        .enable_bootstrapper(handler.clone(), ObsBootstrapperOptions::default())
        .set_video_info(
            ObsVideoInfoBuilder::new()
                .fps_num(FPS)
                .fps_den(1)
                .base_width(base_width)
                .base_height(base_height)
                .output_width(RECORDING_WIDTH)
                .output_height(RECORDING_HEIGHT)
                .build(),
        )
        .start()
        .await?;

    // Handle potential restart
    let context = match context {
        ObsContextReturn::Done(c) => c,
        ObsContextReturn::Restart => {
            println!("OBS has been downloaded and extracted. The application will now restart.");
            return Err(eyre!("OBS restart required during initialization"));
        }
    };

    handler.done();
    tracing::debug!("OBS context initialized successfully");
    let obs_set = OBS_STATE.set(Mutex::new(ObsState {
        obs_context: context,
        current_output: None,
    }));
    if obs_set.is_err() {
        panic!("OBS context already initialized!");
    }

    Ok(())
}

// TODO: See if this is actually necessary; `ObsVideoInfoBuilder` already
// gets the primary monitor's resolution, but I'm not sure if it handles DPI woes
fn get_primary_monitor_resolution() -> Option<(u32, u32)> {
    // Get the primary monitor handle
    let primary_monitor = unsafe {
        MonitorFromPoint(
            POINT { x: 0, y: 0 },
            windows::Win32::Graphics::Gdi::MONITOR_DEFAULTTOPRIMARY,
        )
    };
    if primary_monitor.is_invalid() {
        return None;
    }

    // Get the monitor info
    let mut monitor_info = MONITORINFOEXW {
        monitorInfo: MONITORINFO {
            cbSize: std::mem::size_of::<MONITORINFOEXW>() as u32,
            ..Default::default()
        },
        ..Default::default()
    };
    unsafe {
        GetMonitorInfoW(
            primary_monitor,
            &mut monitor_info as *mut _ as *mut MONITORINFO,
        )
    }
    .ok()
    .ok()?;

    // Get the display mode
    let mut devmode = DEVMODEW {
        dmSize: std::mem::size_of::<DEVMODEW>() as u16,
        ..Default::default()
    };
    unsafe {
        EnumDisplaySettingsW(
            PCWSTR(monitor_info.szDevice.as_ptr()),
            ENUM_CURRENT_SETTINGS,
            &mut devmode,
        )
    }
    .ok()
    .ok()?;

    Some((devmode.dmPelsWidth as u32, devmode.dmPelsHeight as u32))
}<|MERGE_RESOLUTION|>--- conflicted
+++ resolved
@@ -2,23 +2,9 @@
 
 use color_eyre::{
     Result,
-<<<<<<< HEAD
     eyre::{Context, OptionExt as _, eyre},
-=======
-    eyre::{Context, OptionExt as _},
 };
 use constants::{FPS, RECORDING_HEIGHT, RECORDING_WIDTH};
-use obws::{
-    Client,
-    requests::{
-        config::SetVideoSettings,
-        inputs::{InputId, Volume},
-        profiles::SetParameter,
-        scene_items::{Position, Scale, SceneItemTransform, SetTransform},
-        scenes::SceneId,
-    },
->>>>>>> df42ab26
-};
 use std::sync::{Arc, Mutex, OnceLock, RwLock};
 use windows::{
     Win32::{
