--- conflicted
+++ resolved
@@ -1,11 +1,10 @@
-<<<<<<< HEAD
 [workspace]
 resolver = "3"
 members = ["crates/*", "tools/*"]
 default-members = ["."]
 
 [workspace.package]
-version = "1.2.0"
+version = "1.2.1-beta1"
 
 [workspace.dependencies]
 input-capture = { path = "crates/input-capture" }
@@ -106,113 +105,4 @@
 sha256 = "1.6.0"
 
 [build-dependencies]
-embed-manifest = "1.3.1"
-=======
-[workspace]
-resolver = "3"
-members = ["crates/*", "tools/*"]
-default-members = ["."]
-
-[workspace.package]
-version = "1.2.1-beta1"
-
-[workspace.dependencies]
-input-capture = { path = "crates/input-capture" }
-game-process = { path = "crates/game-process" }
-constants = { path = "crates/constants" }
-clap = { version = "4.5.39", features = ["derive"] }
-dunce = "1.0.5"
-tracing = "0.1.41"
-tracing-subscriber = { version = "0.3.19", features = ["env-filter"] }
-tokio = { version = "1.45.1", features = ["full"] }
-tokio-util = { version = "0.7.15", features = ["rt"] }
-futures = "0.3"
-futures-util = "0.3"
-color-eyre = "0.6.5"
-derive_more = { version = "2.0.1", features = ["full"] }
-windows = { version = "0.61.3", features = [
-    "Win32_System_Diagnostics_ToolHelp",
-    "Win32_UI_WindowsAndMessaging",
-    "Win32_Graphics_Gdi",
-    "Win32_Security",
-    "Win32_System_Threading",
-    "Win32_System_WindowsProgramming",
-] }
-uuid = { version = "1.17.0", features = ["v4"] }
-serde = { version = "1.0.219", features = ["derive"] }
-serde_json = "1.0.140"
-git-version = "0.3"
-tauri-winrt-notification = "0.7.2"
-sysinfo = "0.32.1"
-gilrs = { version = "0.11.0", default-features = false, features = ["xinput"] }
-
-obws = "0.14.0"
-async-trait = "0.1"
-libobs-wrapper = "5.0.0"
-libobs-sources = "3.0.0"
-libobs-window-helper = "0.1.6"
-
-[package]
-name = "owl-control"
-version.workspace = true
-edition = "2024"
-
-[dependencies]
-constants.workspace = true
-input-capture.workspace = true
-git-version.workspace = true
-game-process.workspace = true
-clap.workspace = true
-dunce.workspace = true
-tracing.workspace = true
-tracing-subscriber.workspace = true
-tokio.workspace = true
-tokio-util.workspace = true
-color-eyre.workspace = true
-uuid.workspace = true
-serde.workspace = true
-serde_json.workspace = true
-tauri-winrt-notification.workspace = true
-sysinfo.workspace = true
-libobs-wrapper.workspace = true
-libobs-sources.workspace = true
-libobs-window-helper.workspace = true
-async-trait.workspace = true
-obws.workspace = true
-windows.workspace = true
-futures.workspace = true
-
-tray-icon = "0.14.3"
-winit = "0.30.12"
-
-# The egui block. All of these need to be updated together.
-egui = "0.33"
-egui_extras = { version = "0.33", features = ["all_loaders"] }
-egui-wgpu = "0.33"
-egui-winit = "0.33"
-egui_commonmark = { version = "0.22", features = ["macros"] }
-# Wayfarer-owned forks for bumping egui version to 0.33. Will remove once updated.
-egui_overlay = { git = "https://github.com/Wayfarer-Labs/egui_overlay.git", branch = "master", features = [
-    "egui_default",
-    "glfw_default",
-] }
-egui_window_glfw_passthrough = { git = "https://github.com/Wayfarer-Labs/egui_overlay.git", branch = "master" }
-egui_render_three_d = { git = "https://github.com/Wayfarer-Labs/egui_overlay.git", branch = "master" }
-catppuccin-egui = { git = "https://github.com/Wayfarer-Labs/catppuccin-egui.git", branch = "disable-build-script", default-features = false, features = [
-    "egui33",
-] }
-
-image = { version = "0.25", features = ["jpeg", "png"] }
-dirs = "6.0.0"
-
-rodio = "0.21.1"
-chrono = { version = "0.4.42", features = ["serde"] }
-reqwest = { version = "0.12.23", features = ["json", "stream"] }
-
-tar = "0.4.44"
-opener = { version = "0.8", features = ["reveal"] }
-sha256 = "1.6.0"
-
-[build-dependencies]
-embed-manifest = "1.3.1"
->>>>>>> 544dc415
+embed-manifest = "1.3.1"